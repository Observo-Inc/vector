--- conflicted
+++ resolved
@@ -22,12 +22,8 @@
 ordered-float = { version = "4.4.0", default-features = false }
 prost.workspace = true
 prost-reflect.workspace = true
-<<<<<<< HEAD
 rand.workspace = true
-regex = { version = "1.11.0", default-features = false, features = ["std", "perf"] }
-=======
 regex = { version = "1.11.1", default-features = false, features = ["std", "perf"] }
->>>>>>> c7441ec0
 serde.workspace = true
 serde_with = { version = "3.11.0", default-features = false, features = ["std", "macros", "chrono_0_4"] }
 serde_json.workspace = true
