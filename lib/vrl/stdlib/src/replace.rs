--- conflicted
+++ resolved
@@ -115,23 +115,11 @@
             count,
         }))
     }
-<<<<<<< HEAD
-
-    fn call_by_vm(&self, _ctx: &mut Context, args: &mut VmArgumentList) -> Resolved {
-        let value = args.required("value");
-        let pattern = args.required("pattern");
-        let with = args.required("with");
-        let count = args.optional("count").unwrap_or_else(|| value!(-1));
-
-        replace(value, with, count, pattern)
-    }
 
     fn symbol(&self) -> Option<(&'static str, usize)> {
         // TODO
         None
     }
-=======
->>>>>>> d483777f
 }
 
 #[derive(Debug, Clone)]
