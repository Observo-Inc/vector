use vrl::prelude::*;

#[derive(Clone, Copy, Debug)]
pub struct Length;

impl Function for Length {
    fn identifier(&self) -> &'static str {
        "length"
    }

    fn parameters(&self) -> &'static [Parameter] {
        &[Parameter {
            keyword: "value",
            kind: kind::ARRAY | kind::OBJECT | kind::BYTES,
            required: true,
        }]
    }

    fn examples(&self) -> &'static [Example] {
        &[
            Example {
                title: "array",
                source: r#"length([0, 1])"#,
                result: Ok("2"),
            },
            Example {
                title: "object",
                source: r#"length({ "foo": "bar"})"#,
                result: Ok("1"),
            },
            Example {
                title: "string",
                source: r#"length("foobar")"#,
                result: Ok("6"),
            },
        ]
    }

    fn compile(
        &self,
        _state: &state::Compiler,
        _ctx: &FunctionCompileContext,
        mut arguments: ArgumentList,
    ) -> Compiled {
        let value = arguments.required("value");

        Ok(Box::new(LengthFn { value }))
    }
}

#[derive(Debug, Clone)]
struct LengthFn {
    value: Box<dyn Expression>,
}

impl Expression for LengthFn {
    fn resolve(&self, ctx: &mut Context) -> Resolved {
        use Value::*;

        let value = self.value.resolve(ctx)?;

        match value {
            Array(v) => Ok(v.len().into()),
            Object(v) => Ok(v.len().into()),
            Bytes(v) => Ok(v.len().into()),
            value => Err(value::Error::Expected {
                got: value.kind(),
<<<<<<< HEAD
                expected: Kind::array(BTreeMap::default())
                    | Kind::object(BTreeMap::default())
=======
                expected: Kind::array(Collection::any())
                    | Kind::object(Collection::any())
>>>>>>> 1711a8bd
                    | Kind::bytes(),
            }
            .into()),
        }
    }

    fn type_def(&self, _: &state::Compiler) -> TypeDef {
        TypeDef::integer().infallible()
    }
}

#[cfg(test)]
mod tests {
    use super::*;

    test_function![
        length => Length;

        non_empty_object_value {
            args: func_args![value: value!({"foo": "bar", "baz": true, "baq": [1, 2, 3]})],
            want: Ok(value!(3)),
            tdef: TypeDef::integer().infallible(),
        }

        empty_object_value {
            args: func_args![value: value!({})],
            want: Ok(value!(0)),
            tdef: TypeDef::integer().infallible(),
        }

        nested_object_value {
            args: func_args![value: value!({"nested": {"foo": "bar"}})],
            want: Ok(value!(1)),
            tdef: TypeDef::integer().infallible(),
        }

        non_empty_array_value {
            args: func_args![value: value!([1, 2, 3, 4, true, "hello"])],
            want: Ok(value!(6)),
            tdef: TypeDef::integer().infallible(),
        }

        empty_array_value {
            args: func_args![value: value!([])],
            want: Ok(value!(0)),
            tdef: TypeDef::integer().infallible(),
        }

        string_value {
            args: func_args![value: value!("hello world")],
            want: Ok(value!(11)),
            tdef: TypeDef::integer().infallible(),
        }
    ];
}<|MERGE_RESOLUTION|>--- conflicted
+++ resolved
@@ -65,13 +65,8 @@
             Bytes(v) => Ok(v.len().into()),
             value => Err(value::Error::Expected {
                 got: value.kind(),
-<<<<<<< HEAD
-                expected: Kind::array(BTreeMap::default())
-                    | Kind::object(BTreeMap::default())
-=======
                 expected: Kind::array(Collection::any())
                     | Kind::object(Collection::any())
->>>>>>> 1711a8bd
                     | Kind::bytes(),
             }
             .into()),
