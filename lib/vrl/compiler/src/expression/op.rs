use std::fmt;

use diagnostic::{DiagnosticError, Label, Note, Span, Urls};

use crate::value::VrlValueArithmetic;
use crate::{
    expression::{self, Expr, Noop, Resolved},
    parser::{ast, Node},
<<<<<<< HEAD
=======
    value,
    vm::OpCode,
>>>>>>> e9e692b9
    Context, Expression, State, TypeDef, Value,
};

#[derive(Clone, PartialEq)]
pub struct Op {
    pub(crate) lhs: Box<Expr>,
    pub(crate) rhs: Box<Expr>,
    pub(crate) opcode: ast::Opcode,
}

impl Op {
    pub fn new(
        lhs: Node<Expr>,
        opcode: Node<ast::Opcode>,
        rhs: Node<Expr>,
        state: &State,
    ) -> Result<Self, Error> {
        use ast::Opcode::{Eq, Ge, Gt, Le, Lt, Ne};

        let (op_span, opcode) = opcode.take();

        let (lhs_span, lhs) = lhs.take();
        let lhs_type_def = lhs.type_def(state);

        let (rhs_span, rhs) = rhs.take();

        if matches!(opcode, Eq | Ne | Lt | Le | Gt | Ge) {
            if let Expr::Op(op) = &lhs {
                if matches!(op.opcode, Eq | Ne | Lt | Le | Gt | Ge) {
                    return Err(Error::ChainedComparison { span: op_span });
                }
            }
        }

        if let ast::Opcode::Err = opcode {
            if lhs_type_def.is_infallible() {
                return Err(Error::UnnecessaryCoalesce {
                    lhs_span,
                    rhs_span,
                    op_span,
                });
            }
        }

        if let ast::Opcode::Merge = opcode {
            if !(lhs.type_def(state).is_object() && rhs.type_def(state).is_object()) {
                return Err(Error::MergeNonObjects {
                    lhs_span: if lhs.type_def(state).is_object() {
                        None
                    } else {
                        Some(lhs_span)
                    },
                    rhs_span: if rhs.type_def(state).is_object() {
                        None
                    } else {
                        Some(rhs_span)
                    },
                });
            }
        }

        Ok(Op {
            lhs: Box::new(lhs),
            rhs: Box::new(rhs),
            opcode,
        })
    }

    pub fn noop() -> Self {
        let lhs = Box::new(Noop.into());
        let rhs = Box::new(Noop.into());

        Op {
            lhs,
            rhs,
            opcode: ast::Opcode::Eq,
        }
    }
}

impl Expression for Op {
    fn resolve(&self, ctx: &mut Context) -> Resolved {
        use ast::Opcode::*;
        use Value::*;

        let lhs = self.lhs.resolve(ctx);
        let mut rhs = || self.rhs.resolve(ctx);

        match self.opcode {
            Mul => lhs?.try_mul(rhs()?),
            Div => lhs?.try_div(rhs()?),
            Add => lhs?.try_add(rhs()?),
            Sub => lhs?.try_sub(rhs()?),
            Rem => lhs?.try_rem(rhs()?),
            Or => lhs?.try_or(rhs),
            And => match lhs? {
                Null | Boolean(false) => Ok(false.into()),
                v => v.try_and(rhs()?),
            },
            Err => Ok(lhs.or_else(|_| rhs())?),
            Eq => Ok(lhs?.eq_lossy(&rhs()?).into()),
            Ne => Ok((!lhs?.eq_lossy(&rhs()?)).into()),
            Gt => lhs?.try_gt(rhs()?),
            Ge => lhs?.try_ge(rhs()?),
            Lt => lhs?.try_lt(rhs()?),
            Le => lhs?.try_le(rhs()?),
            Merge => lhs?.try_merge(rhs()?),
        }
        .map_err(Into::into)
    }

    fn type_def(&self, state: &State) -> TypeDef {
        use crate::value::Kind as K;
        use ast::Opcode::*;

        let lhs_def = self.lhs.type_def(state);
        let rhs_def = self.rhs.type_def(state);

        let lhs_kind = lhs_def.kind();
        let rhs_kind = rhs_def.kind();

        match self.opcode {
            // ok/err ?? ok
            Err if rhs_def.is_infallible() => lhs_def.merge(rhs_def).infallible(),

            // ... ?? ...
            Err => lhs_def.merge(rhs_def),

            // null || ...
            Or if lhs_kind.is_null() => rhs_def,

            // not null || ...
            Or if !(lhs_kind.contains(K::Null) || lhs_kind.contains(K::Boolean)) => lhs_def,

            // ... || ...
            Or if !lhs_kind.is_boolean() => {
                // We can remove Null from the lhs since we know that if the lhs is Null
                // we will be taking the rhs and only the rhs type_def will then be relevant.
                (lhs_def - K::Null).merge(rhs_def)
            }

            Or => lhs_def.merge(rhs_def),

            // ... | ...
            Merge => lhs_def.merge(rhs_def),

            // null && ...
            And if lhs_kind.is_null() => rhs_def
                .fallible_unless(K::Null | K::Boolean)
                .scalar(K::Boolean),

            // ... && ...
            And => lhs_def
                .fallible_unless(K::Null | K::Boolean)
                .merge(rhs_def.fallible_unless(K::Null | K::Boolean))
                .scalar(K::Boolean),

            // ... == ...
            // ... != ...
            Eq | Ne => lhs_def.merge(rhs_def).boolean(),

            // "b" >  "a"
            // "a" >= "a"
            // "a" <  "b"
            // "b" <= "b"
            Gt | Ge | Lt | Le if lhs_def.is_bytes() && rhs_def.is_bytes() => {
                lhs_def.merge(rhs_def).boolean()
            }

            // ... >  ...
            // ... >= ...
            // ... <  ...
            // ... <= ...
            Gt | Ge | Lt | Le => lhs_def
                .fallible_unless(K::Integer | K::Float)
                .merge(rhs_def.fallible_unless(K::Integer | K::Float))
                .scalar(K::Boolean),

            // ... / ...
            Div => TypeDef::new().fallible().float(),

            // "bar" + ...
            // ... + "bar"
            Add if lhs_kind.is_bytes() || rhs_kind.is_bytes() => lhs_def
                .fallible_unless(K::Bytes | K::Null)
                .merge(rhs_def.fallible_unless(K::Bytes | K::Null))
                .scalar(K::Bytes),

            // ... + 1.0
            // ... - 1.0
            // ... * 1.0
            // ... % 1.0
            // 1.0 + ...
            // 1.0 - ...
            // 1.0 * ...
            // 1.0 % ...
            Add | Sub | Mul | Rem if lhs_kind.is_float() || rhs_kind.is_float() => lhs_def
                .fallible_unless(K::Integer | K::Float)
                .merge(rhs_def.fallible_unless(K::Integer | K::Float))
                .scalar(K::Float),

            // 1 + 1
            // 1 - 1
            // 1 * 1
            // 1 % 1
            Add | Sub | Mul | Rem if lhs_kind.is_integer() && rhs_kind.is_integer() => {
                lhs_def.merge(rhs_def).scalar(K::Integer)
            }

            // "bar" * 1
            Mul if lhs_kind.is_bytes() && rhs_kind.is_integer() => {
                lhs_def.merge(rhs_def).scalar(K::Bytes)
            }

            // 1 * "bar"
            Mul if lhs_kind.is_integer() && rhs_kind.is_bytes() => {
                lhs_def.merge(rhs_def).scalar(K::Bytes)
            }

            // ... + ...
            // ... * ...
            Add | Mul => lhs_def
                .merge(rhs_def)
                .fallible()
                .scalar(K::Bytes | K::Integer | K::Float),

            // ... - ...
            // ... % ...
            Sub | Rem => lhs_def
                .merge(rhs_def)
                .fallible()
                .scalar(K::Integer | K::Float),
        }
    }

    fn compile_to_vm(&self, vm: &mut crate::vm::Vm) -> Result<(), String> {
        self.lhs.compile_to_vm(vm)?;

        // Note, not all opcodes want the RHS evaluated straight away, so we
        // only compile the rhs in each branch as necessary.
        match self.opcode {
            ast::Opcode::Mul => {
                self.rhs.compile_to_vm(vm)?;
                vm.write_opcode(OpCode::Multiply);
            }
            ast::Opcode::Div => {
                self.rhs.compile_to_vm(vm)?;
                vm.write_opcode(OpCode::Divide);
            }
            ast::Opcode::Add => {
                self.rhs.compile_to_vm(vm)?;
                vm.write_opcode(OpCode::Add);
            }
            ast::Opcode::Sub => {
                self.rhs.compile_to_vm(vm)?;
                vm.write_opcode(OpCode::Subtract);
            }
            ast::Opcode::Rem => {
                self.rhs.compile_to_vm(vm)?;
                vm.write_opcode(OpCode::Rem);
            }
            ast::Opcode::Or => {
                // Or is rewritten as an if statement to allow short circuiting.
                let if_jump = vm.emit_jump(OpCode::JumpIfTruthy);
                vm.write_opcode(OpCode::Pop);
                self.rhs.compile_to_vm(vm)?;
                vm.patch_jump(if_jump);
            }
            ast::Opcode::And => {
                // And is rewritten as an if statement to allow short circuiting
                let if_jump = vm.emit_jump(OpCode::JumpIfFalse);
                vm.write_opcode(OpCode::Pop);
                self.rhs.compile_to_vm(vm)?;
                vm.patch_jump(if_jump);
            }
            ast::Opcode::Err => {
                // Err is rewritten as an if statement to allow short circuiting
                let if_jump = vm.emit_jump(OpCode::JumpIfNotErr);
                vm.write_opcode(OpCode::ClearError);
                self.rhs.compile_to_vm(vm)?;
                vm.patch_jump(if_jump);
            }
            ast::Opcode::Ne => {
                self.rhs.compile_to_vm(vm)?;
                vm.write_opcode(OpCode::NotEqual);
            }
            ast::Opcode::Eq => {
                self.rhs.compile_to_vm(vm)?;
                vm.write_opcode(OpCode::Equal);
            }
            ast::Opcode::Ge => {
                self.rhs.compile_to_vm(vm)?;
                vm.write_opcode(OpCode::GreaterEqual);
            }
            ast::Opcode::Gt => {
                self.rhs.compile_to_vm(vm)?;
                vm.write_opcode(OpCode::Greater);
            }
            ast::Opcode::Le => {
                self.rhs.compile_to_vm(vm)?;
                vm.write_opcode(OpCode::LessEqual);
            }
            ast::Opcode::Lt => {
                self.rhs.compile_to_vm(vm)?;
                vm.write_opcode(OpCode::Less);
            }
            ast::Opcode::Merge => {
                self.rhs.compile_to_vm(vm)?;
                vm.write_opcode(OpCode::Merge);
            }
        };
        Ok(())
    }
}

impl fmt::Display for Op {
    fn fmt(&self, f: &mut fmt::Formatter<'_>) -> fmt::Result {
        write!(f, "{} {} {}", self.lhs, self.opcode, self.rhs)
    }
}

impl fmt::Debug for Op {
    fn fmt(&self, f: &mut fmt::Formatter<'_>) -> fmt::Result {
        write!(f, "Op({} {} {})", self.lhs, self.opcode, self.rhs)
    }
}

// -----------------------------------------------------------------------------

#[derive(thiserror::Error, Debug)]
pub enum Error {
    #[error("comparison operators can't be chained together")]
    ChainedComparison { span: Span },

    #[error("unnecessary error coalescing operation")]
    UnnecessaryCoalesce {
        lhs_span: Span,
        rhs_span: Span,
        op_span: Span,
    },

    #[error("only objects can be merged")]
    MergeNonObjects {
        lhs_span: Option<Span>,
        rhs_span: Option<Span>,
    },

    #[error("fallible operation")]
    Expr(#[from] expression::Error),
}

impl DiagnosticError for Error {
    fn code(&self) -> usize {
        use Error::*;

        match self {
            ChainedComparison { .. } => 650,
            UnnecessaryCoalesce { .. } => 651,
            MergeNonObjects { .. } => 652,
            Expr(err) => err.code(),
        }
    }

    fn message(&self) -> String {
        use Error::*;

        match self {
            Expr(err) => err.message(),
            err => err.to_string(),
        }
    }

    fn labels(&self) -> Vec<Label> {
        use Error::*;

        match self {
            ChainedComparison { span } => vec![Label::primary("", span)],
            UnnecessaryCoalesce {
                lhs_span,
                rhs_span,
                op_span,
            } => vec![
                Label::primary("this expression can't fail", lhs_span),
                Label::context("this expression never resolves", rhs_span),
                Label::context("remove this error coalescing operation", op_span),
            ],
            MergeNonObjects { lhs_span, rhs_span } => {
                let mut labels = Vec::new();
                if let Some(lhs_span) = lhs_span {
                    labels.push(Label::primary(
                        "this expression must resolve to an object",
                        lhs_span,
                    ));
                }
                if let Some(rhs_span) = rhs_span {
                    labels.push(Label::primary(
                        "this expression must resolve to an object",
                        rhs_span,
                    ));
                }

                labels
            }
            Expr(err) => err.labels(),
        }
    }

    fn notes(&self) -> Vec<Note> {
        use Error::*;

        match self {
            ChainedComparison { .. } => vec![Note::SeeDocs(
                "comparisons".to_owned(),
                Urls::expression_docs_url("#comparison"),
            )],
            Expr(err) => err.notes(),
            _ => vec![],
        }
    }
}

// -----------------------------------------------------------------------------

#[cfg(test)]
mod tests {
    use std::convert::TryInto;

    use ast::Opcode::*;
    use ordered_float::NotNan;

    use super::*;
    use crate::{
        expression::{Block, IfStatement, Literal, Predicate},
        test_type_def,
        value::Kind,
    };

    fn op(
        opcode: ast::Opcode,
        lhs: impl TryInto<Literal> + fmt::Debug + Clone,
        rhs: impl TryInto<Literal> + fmt::Debug + Clone,
    ) -> Op {
        use std::result::Result::Err;

        let lhs = match lhs.clone().try_into() {
            Ok(v) => v,
            Err(_) => panic!("not a valid lhs expression: {:?}", lhs),
        };

        let rhs = match rhs.clone().try_into() {
            Ok(v) => v,
            Err(_) => panic!("not a valid rhs expression: {:?}", rhs),
        };

        Op {
            lhs: Box::new(lhs.into()),
            rhs: Box::new(rhs.into()),
            opcode,
        }
    }

    fn f(f: f64) -> NotNan<f64> {
        NotNan::new(f).unwrap()
    }

    test_type_def![
        or_exact {
            expr: |_| op(Or, "foo", true),
            want: TypeDef::new().bytes(),
        }

        or_null {
            expr: |_| op(Or, (), true),
            want: TypeDef::new().boolean(),
        }

        multiply_string_integer {
            expr: |_| op(Mul, "foo", 1),
            want: TypeDef::new().bytes(),
        }

        multiply_integer_string {
            expr: |_| op(Mul, 1, "foo"),
            want: TypeDef::new().bytes(),
        }

        multiply_float_integer {
            expr: |_| op(Mul, f(1.0), 1),
            want: TypeDef::new().float(),
        }

        multiply_integer_float {
            expr: |_| op(Mul, 1, f(1.0)),
            want: TypeDef::new().float(),
        }

        multiply_integer_integer {
            expr: |_| op(Mul, 1, 1),
            want: TypeDef::new().integer(),
        }

        multiply_other {
            expr: |_| op(Mul, (), ()),
            want: TypeDef::new().fallible().scalar(Kind::Bytes | Kind::Integer | Kind::Float),
        }

        add_string_string {
            expr: |_| op(Add, "foo", "bar"),
            want: TypeDef::new().bytes(),
        }

        add_string_null {
            expr: |_| op(Add, "foo", ()),
            want: TypeDef::new().bytes(),
        }

        add_null_string {
            expr: |_| op(Add, (), "foo"),
            want: TypeDef::new().bytes(),
        }

        add_string_bool {
            expr: |_| op(Add, "foo", true),
            want: TypeDef::new().fallible().bytes(),
        }

        add_float_integer {
            expr: |_| op(Add, f(1.0), 1),
            want: TypeDef::new().float(),
        }

        add_integer_float {
            expr: |_| op(Add, 1, f(1.0)),
            want: TypeDef::new().float(),
        }

        add_float_other {
            expr: |_| op(Add, f(1.0), ()),
            want: TypeDef::new().fallible().float(),
        }

        add_other_float {
            expr: |_| op(Add, (), f(1.0)),
            want: TypeDef::new().fallible().float(),
        }

        add_integer_integer {
            expr: |_| op(Add, 1, 1),
            want: TypeDef::new().integer(),
        }

        add_other {
            expr: |_| op(Add, (), ()),
            want: TypeDef::new().fallible().bytes().add_integer().add_float(),
        }

        remainder_integer {
            expr: |_| op(Rem, 5, 5),
            want: TypeDef::new().infallible().integer(),
        }

        remainder_float {
            expr: |_| op(Rem, 5.0, 5.0),
            want: TypeDef::new().infallible().float(),
        }

        remainder_mixed {
            expr: |_| op(Rem, 5, 5.0),
            want: TypeDef::new().infallible().float(),
        }

        remainder_other {
            expr: |_| op(Rem, 5, ()),
            want: TypeDef::new().fallible().integer().add_float(),
        }

        subtract_integer {
            expr: |_| op(Sub, 1, 1),
            want: TypeDef::new().infallible().integer(),
        }

        subtract_float {
            expr: |_| op(Sub, 1.0, 1.0),
            want: TypeDef::new().infallible().float(),
        }

        subtract_mixed {
            expr: |_| op(Sub, 1, 1.0),
            want: TypeDef::new().infallible().float(),
        }

        subtract_other {
            expr: |_| op(Sub, 1, ()),
            want: TypeDef::new().fallible().integer().add_float(),
        }

        divide_integer {
            expr: |_| op(Div, 1, 1),
            want: TypeDef::new().fallible().float(),
        }

        divide_float {
            expr: |_| op(Div, 1.0, 1.0),
            want: TypeDef::new().fallible().float(),
        }

        divide_mixed {
            expr: |_| op(Div, 1, 1.0),
            want: TypeDef::new().fallible().float(),
        }

        divide_other {
            expr: |_| op(Div, 1.0, ()),
            want: TypeDef::new().fallible().float(),
        }

        and_null {
            expr: |_| op(And, (), ()),
            want: TypeDef::new().infallible().boolean(),
        }

        and_boolean {
            expr: |_| op(And, true, true),
            want: TypeDef::new().infallible().boolean(),
        }

        and_mixed {
            expr: |_| op(And, (), true),
            want: TypeDef::new().infallible().boolean(),
        }

        and_other {
            expr: |_| op(And, (), "bar"),
            want: TypeDef::new().fallible().boolean(),
        }

        equal {
            expr: |_| op(Eq, (), ()),
            want: TypeDef::new().infallible().boolean(),
        }

        not_equal {
            expr: |_| op(Ne, (), "foo"),
            want: TypeDef::new().infallible().boolean(),
        }

        greater_integer {
            expr: |_| op(Gt, 1, 1),
            want: TypeDef::new().infallible().boolean(),
        }

        greater_float {
            expr: |_| op(Gt, 1.0, 1.0),
            want: TypeDef::new().infallible().boolean(),
        }

        greater_mixed {
            expr: |_| op(Gt, 1, 1.0),
            want: TypeDef::new().infallible().boolean(),
        }

        greater_bytes {
            expr: |_| op(Gt, "c", "b"),
            want: TypeDef::new().infallible().boolean(),
        }

        greater_other {
            expr: |_| op(Gt, 1, "foo"),
            want: TypeDef::new().fallible().boolean(),
        }

        greater_or_equal_integer {
            expr: |_| op(Ge, 1, 1),
            want: TypeDef::new().infallible().boolean(),
        }

        greater_or_equal_float {
            expr: |_| op(Ge, 1.0, 1.0),
            want: TypeDef::new().infallible().boolean(),
        }

        greater_or_equal_mixed {
            expr: |_| op(Ge, 1, 1.0),
            want: TypeDef::new().infallible().boolean(),
        }

        greater_or_equal_bytes {
            expr: |_| op(Ge, "foo", "foo"),
            want: TypeDef::new().infallible().boolean(),
        }

        greater_or_equal_other {
            expr: |_| op(Ge, 1, "foo"),
            want: TypeDef::new().fallible().boolean(),
        }

        less_integer {
            expr: |_| op(Lt, 1, 1),
            want: TypeDef::new().infallible().boolean(),
        }

        less_float {
            expr: |_| op(Lt, 1.0, 1.0),
            want: TypeDef::new().infallible().boolean(),
        }

        less_mixed {
            expr: |_| op(Lt, 1, 1.0),
            want: TypeDef::new().infallible().boolean(),
        }

        less_bytes {
            expr: |_| op(Lt, "bar", "foo"),
            want: TypeDef::new().infallible().boolean(),
        }

        less_other {
            expr: |_| op(Lt, 1, "foo"),
            want: TypeDef::new().fallible().boolean(),
        }

        less_or_equal_integer {
            expr: |_| op(Le, 1, 1),
            want: TypeDef::new().infallible().boolean(),
        }

        less_or_equal_float {
            expr: |_| op(Le, 1.0, 1.0),
            want: TypeDef::new().infallible().boolean(),
        }

        less_or_equal_mixed {
            expr: |_| op(Le, 1, 1.0),
            want: TypeDef::new().infallible().boolean(),
        }

        less_or_equal_bytes {
            expr: |_| op(Le, "bar", "bar"),
            want: TypeDef::new().infallible().boolean(),
        }

        less_or_equal_other {
            expr: |_| op(Le, 1, "baz"),
            want: TypeDef::new().fallible().boolean(),
        }

        error_or_rhs_infallible {
            expr: |_| Op {
                lhs: Box::new(Op {
                    lhs: Box::new(Literal::from("foo").into()),
                    rhs: Box::new(Literal::from(1).into()),
                    opcode: Div,
                }.into()),
                rhs: Box::new(Literal::from(true).into()),
                opcode: Err,
            },
            want: TypeDef::new().float().add_boolean(),
        }

        error_or_fallible {
            expr: |_| Op {
                lhs: Box::new(Op {
                    lhs: Box::new(Literal::from("foo").into()),
                    rhs: Box::new(Literal::from(1).into()),
                    opcode: Div,
                }.into()),
                rhs: Box::new(Op {
                    lhs: Box::new(Literal::from(true).into()),
                    rhs: Box::new(Literal::from(1).into()),
                    opcode: Div,
                }.into()),
                opcode: Err,
            },
            want: TypeDef::new().fallible().float(),
        }

        error_or_nested_infallible {
            expr: |_| Op {
                lhs: Box::new(Op {
                    lhs: Box::new(Literal::from("foo").into()),
                    rhs: Box::new(Literal::from(1).into()),
                    opcode: Div,
                }.into()),
                rhs: Box::new(Op {
                    lhs: Box::new(Op {
                        lhs: Box::new(Literal::from(true).into()),
                        rhs: Box::new(Literal::from(1).into()),
                        opcode: Div,
                    }.into()),
                    rhs: Box::new(Literal::from("foo").into()),
                    opcode: Err,
                }.into()),
                opcode: Err,
            },
            want: TypeDef::new().float().add_bytes(),
        }

        or_nullable {
            expr: |_| Op {
                lhs: Box::new(
                    IfStatement {
                        predicate: Predicate::new_unchecked(vec![Literal::from(true).into()]),
                        consequent: Block::new(vec![Literal::from("string").into()]),
                        alternative: None,
                    }.into()),
                rhs: Box::new(Literal::from("another string").into()),
                opcode: Or,
            },
            want: TypeDef::new().bytes(),
        }

        or_not_nullable {
            expr: |_| Op {
                lhs: Box::new(
                    IfStatement {
                        predicate: Predicate::new_unchecked(vec![Literal::from(true).into()]),
                        consequent: Block::new(vec![Literal::from("string").into()]),
                        alternative:  Some(Block::new(vec![Literal::from(42).into()]))
                }.into()),
                rhs: Box::new(Literal::from("another string").into()),
                opcode: Or,
            },
            want: TypeDef::new().bytes().add_integer(),
        }
    ];
}<|MERGE_RESOLUTION|>--- conflicted
+++ resolved
@@ -6,11 +6,7 @@
 use crate::{
     expression::{self, Expr, Noop, Resolved},
     parser::{ast, Node},
-<<<<<<< HEAD
-=======
-    value,
     vm::OpCode,
->>>>>>> e9e692b9
     Context, Expression, State, TypeDef, Value,
 };
 
