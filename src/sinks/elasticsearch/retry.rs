use crate::sinks::{
    elasticsearch::encoder::ProcessedEvent,
    util::{metadata::RequestMetadataBuilder, request_builder::RequestBuilder},
};
use crate::{
    event::Finalizable,
    http::HttpError,
    sinks::{
        elasticsearch::service::{ElasticsearchRequest, ElasticsearchResponse},
        util::retries::{RetryAction, RetryLogic, RetryPartialFunction},
    },
};
use http::StatusCode;
use serde::Deserialize;
use vector_lib::json_size::JsonSize;
use vector_lib::EstimatedJsonEncodedSizeOf;

#[derive(Deserialize, Debug)]
struct EsResultResponse {
    items: Vec<EsResultItem>,
}

impl EsResultResponse {
    fn parse(body: &str) -> Result<Self, String> {
        serde_json::from_str::<EsResultResponse>(body).map_err(|json_error| {
            format!("some messages failed, could not parse response, error: {json_error}")
        })
    }

    /// Returns iterator over status codes for items and optional error details.
    fn iter_status(&self) -> impl Iterator<Item = (StatusCode, Option<&EsErrorDetails>)> {
        self.items.iter().filter_map(|item| {
            item.result()
                .status
                .and_then(|status| StatusCode::from_u16(status).ok())
                .map(|status| (status, item.result().error.as_ref()))
        })
    }

    /// Selects the first error since logging all errors would be quite verbose and many are duplicates.
    /// If partial retry is enabled and we don't retry, this is because there is no retriable error in the
    /// response, thus all errors are equally interesting so logging the first is sufficient.
    /// When partial retry is disabled, we don't retry on any error.
    fn get_error_reason(&self, body: &str) -> String {
        match self
            .items
            .iter()
            .find_map(|item| item.result().error.as_ref())
        {
            Some(error) => format!("error type: {}, reason: {}", error.err_type, error.reason),
            None => format!("error response: {body}"),
        }
    }
}

#[derive(Deserialize, Debug)]
enum EsResultItem {
    #[serde(rename = "index")]
    Index(EsIndexResult),
    #[serde(rename = "create")]
    Create(EsIndexResult),
    #[serde(rename = "update")]
    Update(EsIndexResult),
}

impl EsResultItem {
    #[allow(clippy::missing_const_for_fn)] // const cannot run destructor
    fn result(&self) -> &EsIndexResult {
        match self {
            EsResultItem::Index(r) => r,
            EsResultItem::Create(r) => r,
            EsResultItem::Update(r) => r,
        }
    }
}

#[derive(Deserialize, Debug)]
struct EsIndexResult {
    status: Option<u16>,
    error: Option<EsErrorDetails>,
}

#[derive(Deserialize, Debug)]
struct EsErrorDetails {
    reason: String,
    #[serde(rename = "type")]
    err_type: String,
}

#[derive(Clone)]
pub struct ElasticsearchRetryLogic {
    pub retry_partial: bool,
}

// construct a closure by EsRetryClosure { closure: Box::new(|req: ElasticsearchRequest| { new_req }) }
struct EsRetryClosure {
    closure: Box<dyn Fn(ElasticsearchRequest) -> ElasticsearchRequest + Send + Sync>,
}

impl RetryPartialFunction for EsRetryClosure {
    fn modify_request(&self, request: Box<dyn std::any::Any>) -> Box<dyn std::any::Any> {
        match request.downcast::<ElasticsearchRequest>() {
            Ok(request) => {
                let new_request = (self.closure)(*request);
                Box::new(new_request)
            }
            Err(request) => {
                request
            }
        }
    }
}

impl RetryLogic for ElasticsearchRetryLogic {
    type Error = HttpError;
    type Response = ElasticsearchResponse;

    fn is_retriable_error(&self, _error: &Self::Error) -> bool {
        true
    }

    fn should_retry_response(&self, response: &ElasticsearchResponse) -> RetryAction {
        let status = response.http_response.status();

        match status {
            StatusCode::TOO_MANY_REQUESTS => RetryAction::Retry("too many requests".into()),
            StatusCode::NOT_IMPLEMENTED => {
                RetryAction::DontRetry("endpoint not implemented".into())
            }
            _ if status.is_server_error() => RetryAction::Retry(
                format!(
                    "{}: {}",
                    status,
                    String::from_utf8_lossy(response.http_response.body())
                )
                .into(),
            ),
            _ if status.is_client_error() => {
                let body = String::from_utf8_lossy(response.http_response.body());
                RetryAction::DontRetry(format!("client-side error, {status}: {body}").into())
            }
            _ if status.is_success() => {
                let body = String::from_utf8_lossy(response.http_response.body());

                if body.contains("\"errors\":true") {
                    match EsResultResponse::parse(&body) {
                        Ok(resp) => {
                            if self.retry_partial {
                                // We will retry if there exists at least one item that
                                // failed with a retriable error.
                                // Those are backpressure and server errors.
                                let status_codes: Vec<bool> = resp
                                    .iter_status()
                                    .map(|(status, _)| {
                                        status == StatusCode::TOO_MANY_REQUESTS
                                            || status.is_server_error()
                                    })
                                    .collect();
                                if let Some((_status, _error)) =
                                    resp.iter_status().find(|(status, _)| {
                                        *status == StatusCode::TOO_MANY_REQUESTS
                                            || status.is_server_error()
                                    })
                                {
<<<<<<< HEAD
                                    return RetryAction::RetryPartial(Box::new(EsRetryClosure {
                                        closure: Box::new(move |req: ElasticsearchRequest| {
                                            let mut failed_events: Vec<ProcessedEvent> = req
                                                .original_events
                                                .clone()
                                                .into_iter()
                                                .zip(status_codes.iter())
                                                .filter(|(_, &flag)| flag)
                                                .map(|(item, _)| item)
                                                .collect();
                                            let finalizers = failed_events.take_finalizers();
                                            let batch_size = failed_events.len();
                                            let events_byte_size = failed_events
                                                .iter()
                                                .map(|x| x.log.estimated_json_encoded_size_of())
                                                .reduce(|a, b| a + b)
                                                .unwrap_or(JsonSize::zero());
                                            let encode_result = match req
                                                .elasticsearch_request_builder
                                                .encode_events(failed_events.clone())
                                            {
                                                Ok(s) => s,
                                                Err(_) => return req,
                                            };
                                            let metadata_builder =
                                                RequestMetadataBuilder::from_events(&failed_events);
                                            let metadata = metadata_builder.build(&encode_result);
                                            ElasticsearchRequest {
                                                payload: encode_result.into_payload(),
                                                finalizers,
                                                batch_size,
                                                events_byte_size,
                                                metadata,
                                                original_events: failed_events,
                                                elasticsearch_request_builder: req
                                                    .elasticsearch_request_builder,
                                            }
                                        }),
                                    }));
=======
                                    let msg = if let Some(error) = error {
                                        format!(
                                            "partial error, status: {}, error type: {}, reason: {}",
                                            status, error.err_type, error.reason
                                        )
                                    } else {
                                        format!("partial error, status: {status}")
                                    };
                                    return RetryAction::Retry(msg.into());
>>>>>>> 7e488ffa
                                }
                            }

                            RetryAction::DontRetry(resp.get_error_reason(&body).into())
                        }
                        Err(msg) => RetryAction::DontRetry(msg.into()),
                    }
                } else {
                    RetryAction::Successful
                }
            }
            _ => RetryAction::DontRetry(format!("response status: {status}").into()),
        }
    }
}

#[cfg(test)]
mod tests {
    use bytes::Bytes;
    use http::Response;
    use similar_asserts::assert_eq;
    use vector_lib::{internal_event::CountByteSize, json_size::JsonSize};

    use super::*;
    use crate::event::EventStatus;

    #[test]
    fn handles_error_response() {
        let json = "{\"took\":185,\"errors\":true,\"items\":[{\"index\":{\"_index\":\"test-hgw28jv10u\",\"_type\":\"log_lines\",\"_id\":\"3GhQLXEBE62DvOOUKdFH\",\"status\":400,\"error\":{\"type\":\"illegal_argument_exception\",\"reason\":\"mapper [message] of different type, current_type [long], merged_type [text]\"}}}]}";
        let response = Response::builder()
            .status(StatusCode::OK)
            .body(Bytes::from(json))
            .unwrap();
        let logic = ElasticsearchRetryLogic {
            retry_partial: false,
        };
        assert!(matches!(
            logic.should_retry_response(&ElasticsearchResponse {
                http_response: response,
                event_status: EventStatus::Rejected,
                events_byte_size: CountByteSize(1, JsonSize::new(1)).into(),
            }),
            RetryAction::DontRetry(_)
        ));
    }

    #[test]
    fn handles_partial_error_response() {
        let json = "{\"took\":34,\"errors\":true,\"items\":[{\"index\":{\"_index\":\"test-asjkf1234\",\"_type\":\"log_lines\",\"_id\":\"4Z3QLYEBT52RtoOEKz2H\",\"status\":429}}]}";
        let response = Response::builder()
            .status(StatusCode::OK)
            .body(Bytes::from(json))
            .unwrap();
        let logic = ElasticsearchRetryLogic {
            retry_partial: true,
        };
        assert!(matches!(
            logic.should_retry_response(&ElasticsearchResponse {
                http_response: response,
                event_status: EventStatus::Errored,
                events_byte_size: CountByteSize(1, JsonSize::new(1)).into(),
            }),
            RetryAction::RetryPartial(_)
        ));
    }

    #[test]
    fn get_index_error_reason() {
        let json = "{\"took\":185,\"errors\":true,\"items\":[{\"index\":{\"_index\":\"test-hgw28jv10u\",\"_type\":\"log_lines\",\"_id\":\"3GhQLXEBE62DvOOUKdFH\",\"status\":400,\"error\":{\"type\":\"illegal_argument_exception\",\"reason\":\"mapper [message] of different type, current_type [long], merged_type [text]\"}}}]}";
        let reason = match EsResultResponse::parse(json) {
            Ok(resp) => resp.get_error_reason(json),
            Err(msg) => msg,
        };
        assert_eq!(reason, "error type: illegal_argument_exception, reason: mapper [message] of different type, current_type [long], merged_type [text]");
    }

    #[test]
    fn get_create_error_reason() {
        let json = "{\"took\":3,\"errors\":true,\"items\":[{\"create\":{\"_index\":\"test-hgw28jv10u\",\"_type\":\"_doc\",\"_id\":\"aBLq1HcBWD7eBWkW2nj4\",\"status\":400,\"error\":{\"type\":\"mapper_parsing_exception\",\"reason\":\"object mapping for [host] tried to parse field [host] as object, but found a concrete value\"}}}]}";
        let reason = match EsResultResponse::parse(json) {
            Ok(resp) => resp.get_error_reason(json),
            Err(msg) => msg,
        };
        assert_eq!(reason, "error type: mapper_parsing_exception, reason: object mapping for [host] tried to parse field [host] as object, but found a concrete value");
    }
}<|MERGE_RESOLUTION|>--- conflicted
+++ resolved
@@ -162,7 +162,6 @@
                                             || status.is_server_error()
                                     })
                                 {
-<<<<<<< HEAD
                                     return RetryAction::RetryPartial(Box::new(EsRetryClosure {
                                         closure: Box::new(move |req: ElasticsearchRequest| {
                                             let mut failed_events: Vec<ProcessedEvent> = req
@@ -202,17 +201,6 @@
                                             }
                                         }),
                                     }));
-=======
-                                    let msg = if let Some(error) = error {
-                                        format!(
-                                            "partial error, status: {}, error type: {}, reason: {}",
-                                            status, error.err_type, error.reason
-                                        )
-                                    } else {
-                                        format!("partial error, status: {status}")
-                                    };
-                                    return RetryAction::Retry(msg.into());
->>>>>>> 7e488ffa
                                 }
                             }
 
