--- conflicted
+++ resolved
@@ -345,11 +345,7 @@
                     Ok(StatusCode::CONFLICT) => Ok(()),
                     _ => Err(format!("Unexpected status code {}", err.status())),
                 },
-<<<<<<< HEAD
-                _ => Err(format!("Unexpected error {:#?}", reason)),
-=======
-                _ => Err(format!("Unexpected error {reason}")),
->>>>>>> 06f2f59c
+                _ => Err(format!("Unexpected error {reason:#?}")),
             },
         };
 
