use std::sync::Arc;
use bytes::Bytes;
use chrono::Utc;
use uuid::Uuid;
use vector_lib::codecs::encoding::Framer;
use vector_lib::request_metadata::RequestMetadata;
use vector_lib::EstimatedJsonEncodedSizeOf;

use crate::{
    event::{Event, Finalizable},
    sinks::{
        azure_common::config::{AzureBlobMetadata, AzureBlobRequest},
        util::{
            encoding::Encoder,
            metadata::RequestMetadataBuilder, request_builder::EncodeResult, Compression,
            RequestBuilder,
        },
    },
};

#[derive(Clone)]
pub struct AzureBlobRequestOptions {
    pub container_name: String,
    pub blob_time_format: String,
    pub blob_append_uuid: bool,
    pub encoder: Arc<dyn Encoder<Vec<Event>> + Send + Sync>,
    pub compression: Compression,
    pub blob_extension: Option<String>,
}

impl RequestBuilder<(String, Vec<Event>)> for AzureBlobRequestOptions {
    type Metadata = AzureBlobMetadata;
    type Events = Vec<Event>;
    type Encoder = Arc<dyn Encoder<Vec<Event>> + Send + Sync>;
    type Payload = Bytes;
    type Request = AzureBlobRequest;
    type Error = std::io::Error;

    fn compression(&self) -> Compression {
        self.compression
    }

    fn encoder(&self) -> &Self::Encoder {
        &self.encoder
    }

    fn split_input(
        &self,
        input: (String, Vec<Event>),
    ) -> (Self::Metadata, RequestMetadataBuilder, Self::Events) {
        let (partition_key, mut events) = input;
        let finalizers = events.take_finalizers();
        let azure_metadata = AzureBlobMetadata {
            partition_key,
            count: events.len(),
            byte_size: events.estimated_json_encoded_size_of(),
            finalizers,
        };

        let builder = RequestMetadataBuilder::from_events(&events);

        (azure_metadata, builder, events)
    }

    fn build_request(
        &self,
        mut azure_metadata: Self::Metadata,
        request_metadata: RequestMetadata,
        payload: EncodeResult<Self::Payload>,
    ) -> Self::Request {
        let blob_name = {
            let formatted_ts = Utc::now().format(self.blob_time_format.as_str());

            self.blob_append_uuid
                .then(|| format!("{}-{}", formatted_ts, Uuid::new_v4().hyphenated()))
                .unwrap_or_else(|| formatted_ts.to_string())
        };

        let mut content_type = self.compression.content_type();
        let extension = if self.blob_extension.is_some()
            && self.blob_extension.clone().unwrap() == "parquet"  {
            content_type = "parquet";
            self.blob_extension.clone().unwrap()
        } else {
            self.compression.extension().to_string()
        };
        azure_metadata.partition_key = format!(
            "{}{}.{}",
            azure_metadata.partition_key, blob_name, extension
        );

        let blob_data = payload.into_payload();

        debug!(
            message = "Sending events.",
            bytes = ?blob_data.len(),
            events_len = ?azure_metadata.count,
            blob = ?azure_metadata.partition_key,
            container = ?self.container_name,
        );

        AzureBlobRequest {
            blob_data,
            content_encoding: self.compression.content_encoding(),
<<<<<<< HEAD
            content_type: content_type,
=======
            content_type: self.encoder.1.content_type(),
>>>>>>> 681f08dc
            metadata: azure_metadata,
            request_metadata,
        }
    }
}<|MERGE_RESOLUTION|>--- conflicted
+++ resolved
@@ -102,11 +102,7 @@
         AzureBlobRequest {
             blob_data,
             content_encoding: self.compression.content_encoding(),
-<<<<<<< HEAD
-            content_type: content_type,
-=======
             content_type: self.encoder.1.content_type(),
->>>>>>> 681f08dc
             metadata: azure_metadata,
             request_metadata,
         }
