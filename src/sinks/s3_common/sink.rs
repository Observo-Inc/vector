use crate::{
    config::SinkContext,
    event::Event,
    sinks::util::{buffer::GZIP_FAST, Compression},
};
use async_trait::async_trait;
use bytes::Bytes;
use flate2::write::GzEncoder;
use futures::{
    stream::{BoxStream, StreamExt},
    FutureExt,
};
use std::{
    fmt,
    io::{self, Write},
    num::NonZeroUsize,
    time::Duration,
};
use tower::Service;
use vector_core::stream::driver::Driver;
use vector_core::{buffers::Acker, event::EventStatus};
use vector_core::{
<<<<<<< HEAD
    event::{EventFinalizers, Finalizable},
=======
    buffers::Acker,
    event::{EventFinalizers, EventStatus, Finalizable},
>>>>>>> d4c65363
    sink::StreamSink,
    stream::batcher::Batcher,
};

use crate::sinks::s3_common::partitioner::KeyPartitioner;
use crate::sinks::s3_common::service::S3Request;

pub struct S3Sink<S, R>
where
    R: S3RequestBuilder,
{
    acker: Option<Acker>,
    service: Option<S>,
    request_builder: Option<R>,
    partitioner: Option<KeyPartitioner>,
    batch_size_bytes: Option<NonZeroUsize>,
    batch_size_events: NonZeroUsize,
    batch_timeout: Duration,
}

impl<S, R> S3Sink<S, R>
where
    R: S3RequestBuilder,
{
    pub fn new(
        cx: SinkContext,
        service: S,
        request_builder: R,
        partitioner: KeyPartitioner,
        batch_size_bytes: Option<NonZeroUsize>,
        batch_size_events: NonZeroUsize,
        batch_timeout: Duration,
    ) -> Self {
        Self {
            acker: Some(cx.acker()),
            service: Some(service),
            request_builder: Some(request_builder),
            partitioner: Some(partitioner),
            batch_size_bytes,
            batch_size_events,
            batch_timeout,
        }
    }
}

#[async_trait]
impl<S, R> StreamSink for S3Sink<S, R>
where
    S: Service<S3Request> + Send + 'static,
    S::Future: Send + 'static,
    S::Response: AsRef<EventStatus> + Send + 'static,
<<<<<<< HEAD
    S::Error: fmt::Debug + Into<crate::Error> + Send,
=======
    S::Error: Debug + Into<crate::Error> + Send,
>>>>>>> d4c65363
    R: S3RequestBuilder + Send,
{
    async fn run(&mut self, input: BoxStream<'_, Event>) -> Result<(), ()> {
        // All sinks do the same fundamental job: take in events, and ship them
        // out. Empirical testing shows that our number one priority for high
        // throughput needs to be servicing I/O as soon as we possibly can.  In
        // order to do that, we'll spin up a separate task that deals
        // exclusively with I/O, while we deal with everything else here:
        // batching, ordering, and so on.
        let service = self
            .service
            .take()
            .expect("same sink should not be run twice");
        let acker = self
            .acker
            .take()
            .expect("same sink should not be run twice");
        let partitioner = self
            .partitioner
            .take()
            .expect("same sink should not be run twice");
        let request_builder = self
            .request_builder
            .take()
            .expect("same sink should not be run twice");

        let batcher = Batcher::new(
            input,
            partitioner,
            self.batch_timeout,
            self.batch_size_events,
            self.batch_size_bytes,
        );

        let processed_batches = batcher.filter_map(|(key, batch)| async move {
            key.map(|key| request_builder.build_request(key, batch))
        });

        let driver = Driver::new(processed_batches, service, acker);
        driver.run().await
    }
}

<<<<<<< HEAD
=======
async fn run_io<S>(mut rx: Receiver<S3Request>, barrier: Arc<Barrier>, mut service: S, acker: Acker)
where
    S: Service<S3Request>,
    S::Future: Send + 'static,
    S::Response: AsRef<EventStatus> + Send + 'static,
    S::Error: Debug + Into<crate::Error> + Send,
{
    let in_flight = FuturesUnordered::new();
    let mut pending_acks = HashMap::new();
    let mut seq_head: u64 = 0;
    let mut seq_tail: u64 = 0;

    pin!(in_flight);

    loop {
        select! {
            Some(req) = rx.recv() => {
                // Rebind the variable to avoid a bug with the pattern matching
                // in `select!`: https://github.com/tokio-rs/tokio/issues/4076
                let mut req = req;
                let seqno = seq_head;
                seq_head += 1;

                let (tx, rx) = oneshot::channel();

                in_flight.push(rx);

                trace!(
                    message = "Submitting service request.",
                    in_flight_requests = in_flight.len()
                );
                // TODO: I'm not entirely happy with how we're smuggling
                // batch_size/finalizers this far through, from the finished
                // batch all the way through to the concrete request type...we
                // lifted this code from `ServiceSink` directly, but we should
                // probably treat it like `PartitionBatcher` and shove it into a
                // single, encapsulated type instead.
                let batch_size = req.batch_size;
                let finalizers = req.take_finalizers();

                let svc = service.ready().await.expect("should not get error when waiting for svc readiness");
                let fut = svc.call(req)
                    .err_into()
                    .map(move |result| {
                        let status = match result {
                            Err(error) => {
                                error!("Sink IO failed with error: {}.", error);
                                EventStatus::Failed
                            },
                            Ok(response) => { *response.as_ref() }
                        };
                        finalizers.update_status(status);
                        // If the rx end is dropped we still completed
                        // the request so this is a weird case that we can
                        // ignore for now.
                        let _ = tx.send((seqno, batch_size));
                    })
                    .instrument(info_span!("request", request_id = %seqno));
                tokio::spawn(fut);
            },

            Some(Ok((seqno, batch_size))) = in_flight.next() => {
                trace!("pending batch {} finished (n={})", seqno, batch_size);
                pending_acks.insert(seqno, batch_size);

                let mut num_to_ack = 0;
                while let Some(ack_size) = pending_acks.remove(&seq_tail) {
                    num_to_ack += ack_size;
                    seq_tail += 1
                }
                trace!(message = "Acking events.", acking_num = num_to_ack);
                acker.ack(num_to_ack);
            },

            else => break
        }
    }

    barrier.wait().await;
}

>>>>>>> d4c65363
pub trait S3RequestBuilder {
    fn build_request(&mut self, key: String, batch: Vec<Event>) -> S3Request;
}

pub trait S3EventEncoding {
    fn encode_event(&mut self, event: Event, writer: &mut dyn Write) -> io::Result<()>;
}

pub fn process_event_batch<E: S3EventEncoding>(
    batch: Vec<Event>,
    encoding: &mut E,
    compression: Compression,
) -> (Bytes, EventFinalizers) {
    enum Writer {
        Plain(Vec<u8>),
        GzipCompressed(GzEncoder<Vec<u8>>),
    }

    impl Write for Writer {
        fn write(&mut self, buf: &[u8]) -> std::io::Result<usize> {
            match self {
                Writer::Plain(inner_buf) => inner_buf.write(buf),
                Writer::GzipCompressed(writer) => writer.write(buf),
            }
        }

        fn flush(&mut self) -> std::io::Result<()> {
            match self {
                Writer::Plain(_) => Ok(()),
                Writer::GzipCompressed(writer) => writer.flush(),
            }
        }
    }

    // Build our compressor first, so that we can encode directly into it.
    let mut writer = {
        // This is a best guess, because encoding could add a good chunk of
        // overhead to the raw, in-memory representation of an event, but if
        // we're compressing, then we should end up net below the capacity.
        let buffer = Vec::with_capacity(1_024);
        match compression {
            Compression::None => Writer::Plain(buffer),
            Compression::Gzip(level) => {
                let level = level.unwrap_or(GZIP_FAST);
                Writer::GzipCompressed(GzEncoder::new(
                    buffer,
                    flate2::Compression::new(level as u32),
                ))
            }
        }
    };

    let mut finalizers = EventFinalizers::default();

    // Now encode each item into the writer.
    for mut event in batch {
        finalizers.merge(event.take_finalizers());

        let _ = encoding
            .encode_event(event, &mut writer)
            .expect("failed to encode event into writer; this is a bug!");
    }

    // Extract the buffer and push it back in a frozen state.
    let buf = match writer {
        Writer::Plain(buf) => buf.into(),
        Writer::GzipCompressed(writer) => writer
            .finish()
            .expect("gzip writer should not fail to finish")
            .into(),
    };

    (buf, finalizers)
}<|MERGE_RESOLUTION|>--- conflicted
+++ resolved
@@ -6,26 +6,19 @@
 use async_trait::async_trait;
 use bytes::Bytes;
 use flate2::write::GzEncoder;
-use futures::{
-    stream::{BoxStream, StreamExt},
-    FutureExt,
-};
+use futures::stream::{BoxStream, StreamExt};
 use std::{
     fmt,
     io::{self, Write},
     num::NonZeroUsize,
+    sync::Arc,
     time::Duration,
 };
 use tower::Service;
 use vector_core::stream::driver::Driver;
 use vector_core::{buffers::Acker, event::EventStatus};
 use vector_core::{
-<<<<<<< HEAD
     event::{EventFinalizers, Finalizable},
-=======
-    buffers::Acker,
-    event::{EventFinalizers, EventStatus, Finalizable},
->>>>>>> d4c65363
     sink::StreamSink,
     stream::batcher::Batcher,
 };
@@ -77,12 +70,8 @@
     S: Service<S3Request> + Send + 'static,
     S::Future: Send + 'static,
     S::Response: AsRef<EventStatus> + Send + 'static,
-<<<<<<< HEAD
     S::Error: fmt::Debug + Into<crate::Error> + Send,
-=======
-    S::Error: Debug + Into<crate::Error> + Send,
->>>>>>> d4c65363
-    R: S3RequestBuilder + Send,
+    R: S3RequestBuilder + Send + Sync,
 {
     async fn run(&mut self, input: BoxStream<'_, Event>) -> Result<(), ()> {
         // All sinks do the same fundamental job: take in events, and ship them
@@ -106,6 +95,7 @@
         let request_builder = self
             .request_builder
             .take()
+            .map(Arc::new)
             .expect("same sink should not be run twice");
 
         let batcher = Batcher::new(
@@ -116,8 +106,9 @@
             self.batch_size_bytes,
         );
 
-        let processed_batches = batcher.filter_map(|(key, batch)| async move {
-            key.map(|key| request_builder.build_request(key, batch))
+        let processed_batches = batcher.filter_map(move |(key, batch)| {
+            let request_builder = request_builder.clone();
+            async move { key.map(|key| request_builder.build_request(key, batch)) }
         });
 
         let driver = Driver::new(processed_batches, service, acker);
@@ -125,101 +116,17 @@
     }
 }
 
-<<<<<<< HEAD
-=======
-async fn run_io<S>(mut rx: Receiver<S3Request>, barrier: Arc<Barrier>, mut service: S, acker: Acker)
-where
-    S: Service<S3Request>,
-    S::Future: Send + 'static,
-    S::Response: AsRef<EventStatus> + Send + 'static,
-    S::Error: Debug + Into<crate::Error> + Send,
-{
-    let in_flight = FuturesUnordered::new();
-    let mut pending_acks = HashMap::new();
-    let mut seq_head: u64 = 0;
-    let mut seq_tail: u64 = 0;
-
-    pin!(in_flight);
-
-    loop {
-        select! {
-            Some(req) = rx.recv() => {
-                // Rebind the variable to avoid a bug with the pattern matching
-                // in `select!`: https://github.com/tokio-rs/tokio/issues/4076
-                let mut req = req;
-                let seqno = seq_head;
-                seq_head += 1;
-
-                let (tx, rx) = oneshot::channel();
-
-                in_flight.push(rx);
-
-                trace!(
-                    message = "Submitting service request.",
-                    in_flight_requests = in_flight.len()
-                );
-                // TODO: I'm not entirely happy with how we're smuggling
-                // batch_size/finalizers this far through, from the finished
-                // batch all the way through to the concrete request type...we
-                // lifted this code from `ServiceSink` directly, but we should
-                // probably treat it like `PartitionBatcher` and shove it into a
-                // single, encapsulated type instead.
-                let batch_size = req.batch_size;
-                let finalizers = req.take_finalizers();
-
-                let svc = service.ready().await.expect("should not get error when waiting for svc readiness");
-                let fut = svc.call(req)
-                    .err_into()
-                    .map(move |result| {
-                        let status = match result {
-                            Err(error) => {
-                                error!("Sink IO failed with error: {}.", error);
-                                EventStatus::Failed
-                            },
-                            Ok(response) => { *response.as_ref() }
-                        };
-                        finalizers.update_status(status);
-                        // If the rx end is dropped we still completed
-                        // the request so this is a weird case that we can
-                        // ignore for now.
-                        let _ = tx.send((seqno, batch_size));
-                    })
-                    .instrument(info_span!("request", request_id = %seqno));
-                tokio::spawn(fut);
-            },
-
-            Some(Ok((seqno, batch_size))) = in_flight.next() => {
-                trace!("pending batch {} finished (n={})", seqno, batch_size);
-                pending_acks.insert(seqno, batch_size);
-
-                let mut num_to_ack = 0;
-                while let Some(ack_size) = pending_acks.remove(&seq_tail) {
-                    num_to_ack += ack_size;
-                    seq_tail += 1
-                }
-                trace!(message = "Acking events.", acking_num = num_to_ack);
-                acker.ack(num_to_ack);
-            },
-
-            else => break
-        }
-    }
-
-    barrier.wait().await;
-}
-
->>>>>>> d4c65363
 pub trait S3RequestBuilder {
-    fn build_request(&mut self, key: String, batch: Vec<Event>) -> S3Request;
+    fn build_request(&self, key: String, batch: Vec<Event>) -> S3Request;
 }
 
 pub trait S3EventEncoding {
-    fn encode_event(&mut self, event: Event, writer: &mut dyn Write) -> io::Result<()>;
+    fn encode_event(&self, event: Event, writer: &mut dyn Write) -> io::Result<()>;
 }
 
 pub fn process_event_batch<E: S3EventEncoding>(
     batch: Vec<Event>,
-    encoding: &mut E,
+    encoding: &E,
     compression: Compression,
 ) -> (Bytes, EventFinalizers) {
     enum Writer {
