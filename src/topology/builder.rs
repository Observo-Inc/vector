use std::{
    collections::HashMap,
    future::ready,
    sync::{Arc, Mutex},
    time::Instant,
};

use futures::{stream::FuturesOrdered, FutureExt, StreamExt, TryFutureExt};
use once_cell::sync::Lazy;
use stream_cancel::{StreamExt as StreamCancelExt, Trigger, Tripwire};
use tokio::{
    select,
    time::{timeout, Duration},
};
use tracing_futures::Instrument;
use vector_core::{
    buffers::{
        topology::{
            builder::TopologyBuilder,
            channel::{BufferReceiver, BufferSender},
        },
        BufferType, WhenFull,
    },
    internal_event::EventsSent,
    ByteSizeOf,
};

use super::{
    fanout::{self, Fanout},
    schema,
    task::{Task, TaskOutput},
    BuiltBuffer, ConfigDiff,
};
use crate::{
    config::{
        ComponentKey, DataType, Input, Output, OutputId, ProxyConfig, SinkContext, SourceContext,
        TransformContext,
    },
    event::{Event, EventArray, EventContainer},
    internal_events::EventsReceived,
    shutdown::SourceShutdownCoordinator,
    transforms::{SyncTransform, TaskTransform, Transform, TransformOutputs, TransformOutputsBuf},
    SourceSender,
};

static ENRICHMENT_TABLES: Lazy<enrichment::TableRegistry> =
    Lazy::new(enrichment::TableRegistry::default);

pub(crate) const SOURCE_SENDER_BUFFER_SIZE: usize = 1000;

static TRANSFORM_CONCURRENCY_LIMIT: Lazy<usize> = Lazy::new(|| {
    crate::app::WORKER_THREADS
        .get()
        .map(std::num::NonZeroUsize::get)
        .unwrap_or_else(num_cpus::get)
});

pub(self) async fn load_enrichment_tables<'a>(
    config: &'a super::Config,
    diff: &'a ConfigDiff,
) -> (&'static enrichment::TableRegistry, Vec<String>) {
    let mut enrichment_tables = HashMap::new();

    let mut errors = vec![];

    // Build enrichment tables
    'tables: for (name, table) in config.enrichment_tables.iter() {
        let table_name = name.to_string();
        if ENRICHMENT_TABLES.needs_reload(&table_name) {
            let indexes = if !diff.enrichment_tables.contains_new(name) {
                // If this is an existing enrichment table, we need to store the indexes to reapply
                // them again post load.
                Some(ENRICHMENT_TABLES.index_fields(&table_name))
            } else {
                None
            };

            let mut table = match table.inner.build(&config.global).await {
                Ok(table) => table,
                Err(error) => {
                    errors.push(format!("Enrichment Table \"{}\": {}", name, error));
                    continue;
                }
            };

            if let Some(indexes) = indexes {
                for (case, index) in indexes {
                    match table
                        .add_index(case, &index.iter().map(|s| s.as_ref()).collect::<Vec<_>>())
                    {
                        Ok(_) => (),
                        Err(error) => {
                            // If there is an error adding an index we do not want to use the reloaded
                            // data, the previously loaded data will still need to be used.
                            // Just report the error and continue.
                            error!(message = "Unable to add index to reloaded enrichment table.",
                                    table = ?name.to_string(),
                                    %error);
                            continue 'tables;
                        }
                    }
                }
            }

            enrichment_tables.insert(table_name, table);
        }
    }

    ENRICHMENT_TABLES.load(enrichment_tables);

    (&ENRICHMENT_TABLES, errors)
}

pub struct Pieces {
    pub(super) inputs: HashMap<ComponentKey, (BufferSender<Event>, Vec<OutputId>)>,
    pub(crate) outputs: HashMap<ComponentKey, HashMap<Option<String>, fanout::ControlChannel>>,
    pub(super) tasks: HashMap<ComponentKey, Task>,
    pub(crate) source_tasks: HashMap<ComponentKey, Task>,
    pub(super) healthchecks: HashMap<ComponentKey, Task>,
    pub(crate) shutdown_coordinator: SourceShutdownCoordinator,
    pub(crate) detach_triggers: HashMap<ComponentKey, Trigger>,
}

/// Builds only the new pieces, and doesn't check their topology.
pub async fn build_pieces(
    config: &super::Config,
    diff: &ConfigDiff,
    mut buffers: HashMap<ComponentKey, BuiltBuffer>,
) -> Result<Pieces, Vec<String>> {
    let mut inputs = HashMap::new();
    let mut outputs = HashMap::new();
    let mut tasks = HashMap::new();
    let mut source_tasks = HashMap::new();
    let mut healthchecks = HashMap::new();
    let mut shutdown_coordinator = SourceShutdownCoordinator::default();
    let mut detach_triggers = HashMap::new();

    let mut errors = vec![];

    let (enrichment_tables, enrichment_errors) = load_enrichment_tables(config, diff).await;
    errors.extend(enrichment_errors);

    // Build sources
    for (key, source) in config
        .sources
        .iter()
        .filter(|(key, _)| diff.sources.contains_new(key))
    {
        let typetag = source.inner.source_type();
        let source_outputs = source.inner.outputs();

        let mut builder = SourceSender::builder().with_buffer(SOURCE_SENDER_BUFFER_SIZE);
        let mut pumps = Vec::new();
        let mut controls = HashMap::new();
        let mut schema_definitions = HashMap::with_capacity(source_outputs.len());

        for output in source_outputs {
            let rx = builder.add_output(output.clone());

            let (fanout, control) = Fanout::new();
            let pump = async move {
                rx.map(Ok).forward(fanout).await?;
                Ok(TaskOutput::Source)
            };

            pumps.push(pump);
            controls.insert(
                OutputId {
                    component: key.clone(),
                    port: output.port.clone(),
                },
                control,
            );

            let schema_definition = output
                .log_schema_definition
                .unwrap_or_else(schema::Definition::empty);

            schema_definitions.insert(output.port, schema_definition);
        }

        let pump = async move {
            let mut handles = Vec::new();
            for pump in pumps {
                handles.push(tokio::spawn(pump));
            }
            for handle in handles {
                handle.await.expect("join error")?;
            }
            Ok(TaskOutput::Source)
        };
        let pump = Task::new(key.clone(), typetag, pump);

        let pipeline = builder.build();

        let (shutdown_signal, force_shutdown_tripwire) = shutdown_coordinator.register_source(key);

        let context = SourceContext {
            key: key.clone(),
            globals: config.global.clone(),
            shutdown: shutdown_signal,
            out: pipeline,
            proxy: ProxyConfig::merge_with_env(&config.global.proxy, &source.proxy),
            acknowledgements: source.sink_acknowledgements,
            schema_definitions,
        };
        let server = match source.inner.build(context).await {
            Err(error) => {
                errors.push(format!("Source \"{}\": {}", key, error));
                continue;
            }
            Ok(server) => server,
        };

        // The force_shutdown_tripwire is a Future that when it resolves means that this source
        // has failed to shut down gracefully within its allotted time window and instead should be
        // forcibly shut down. We accomplish this by select()-ing on the server Task with the
        // force_shutdown_tripwire. That means that if the force_shutdown_tripwire resolves while
        // the server Task is still running the Task will simply be dropped on the floor.
        let server = async {
            let result = select! {
                biased;

                _ = force_shutdown_tripwire => {
                    Ok(())
                },
                result = server => result,
            };

            match result {
                Ok(()) => {
                    debug!("Finished.");
                    Ok(TaskOutput::Source)
                }
                Err(()) => Err(()),
            }
        };
        let server = Task::new(key.clone(), typetag, server);

        outputs.extend(controls);
        tasks.insert(key.clone(), pump);
        source_tasks.insert(key.clone(), server);
    }

    let mut definition_cache = HashMap::default();

    // Build transforms
    for (key, transform) in config
        .transforms
        .iter()
        .filter(|(key, _)| diff.transforms.contains_new(key))
    {
<<<<<<< HEAD
        let mut schema_definitions = HashMap::new();
        let merged_definition = schema::merged_definition(&transform.inputs, config);
=======
        let mut schema_ids = HashMap::new();
        let merged_definition =
            schema::merged_definition(&transform.inputs, config, &mut definition_cache);
>>>>>>> 4efc5f00

        for output in transform.inner.outputs(&merged_definition) {
            let definition = match output.log_schema_definition {
                Some(definition) => definition,
                None => merged_definition.clone(),
            };

            schema_definitions.insert(output.port, definition);
        }

        let context = TransformContext {
            key: Some(key.clone()),
            globals: config.global.clone(),
            enrichment_tables: enrichment_tables.clone(),
            schema_definitions,
            merged_schema_definition: merged_definition.clone(),
        };

        let node = TransformNode {
            key: key.clone(),
            typetag: transform.inner.transform_type(),
            inputs: transform.inputs.clone(),
            input_details: transform.inner.input(),
            outputs: transform.inner.outputs(&merged_definition),
            enable_concurrency: transform.inner.enable_concurrency(),
        };

        let transform = match transform.inner.build(&context).await {
            Err(error) => {
                errors.push(format!("Transform \"{}\": {}", key, error));
                continue;
            }
            Ok(transform) => transform,
        };

        let (input_tx, input_rx) = TopologyBuilder::standalone_memory(100, WhenFull::Block).await;

        inputs.insert(key.clone(), (input_tx, node.inputs.clone()));

        let (transform_task, transform_outputs) = build_transform(transform, node, input_rx);

        outputs.extend(transform_outputs);
        tasks.insert(key.clone(), transform_task);
    }

    // Build sinks
    for (key, sink) in config
        .sinks
        .iter()
        .filter(|(key, _)| diff.sinks.contains_new(key))
    {
        let sink_inputs = &sink.inputs;
        let healthcheck = sink.healthcheck();
        let enable_healthcheck = healthcheck.enabled && config.healthchecks.enabled;

        let typetag = sink.inner.sink_type();
        let input_type = sink.inner.input().data_type();

        let (tx, rx, acker) = if let Some(buffer) = buffers.remove(key) {
            buffer
        } else {
            let buffer_type = match sink.buffer.stages().first().expect("cant ever be empty") {
                BufferType::Memory { .. } => "memory",
                BufferType::DiskV1 { .. } | BufferType::DiskV2 { .. } => "disk",
            };
            let buffer_span = error_span!(
                "sink",
                component_kind = "sink",
                component_id = %key.id(),
                component_type = typetag,
                component_name = %key.id(),
                buffer_type = buffer_type,
            );
            let buffer = sink
                .buffer
                .build(config.global.data_dir.clone(), key.to_string(), buffer_span)
                .await;
            match buffer {
                Err(error) => {
                    errors.push(format!("Sink \"{}\": {}", key, error));
                    continue;
                }
                Ok((tx, rx, acker)) => (tx, Arc::new(Mutex::new(Some(rx))), acker),
            }
        };

        let cx = SinkContext {
            acker: acker.clone(),
            healthcheck,
            globals: config.global.clone(),
            proxy: ProxyConfig::merge_with_env(&config.global.proxy, sink.proxy()),
        };

        let (sink, healthcheck) = match sink.inner.build(cx).await {
            Err(error) => {
                errors.push(format!("Sink \"{}\": {}", key, error));
                continue;
            }
            Ok(built) => built,
        };

        let (trigger, tripwire) = Tripwire::new();

        let sink = async move {
            // Why is this Arc<Mutex<Option<_>>> needed you ask.
            // In case when this function build_pieces errors
            // this future won't be run so this rx won't be taken
            // which will enable us to reuse rx to rebuild
            // old configuration by passing this Arc<Mutex<Option<_>>>
            // yet again.
            let rx = rx
                .lock()
                .unwrap()
                .take()
                .expect("Task started but input has been taken.");

            let mut rx = crate::utilization::wrap(rx);

            sink.run(
                rx.by_ref()
                    .map(EventArray::from) // Convert the `Event` into an `EventArray`
                    .filter(|events| ready(filter_events_type(events, input_type)))
                    .inspect(|events| {
                        emit!(&EventsReceived {
                            count: events.len(),
                            byte_size: events.size_of(),
                        })
                    })
                    .take_until_if(tripwire),
            )
            .await
            .map(|_| {
                debug!("Finished.");
                TaskOutput::Sink(rx, acker)
            })
        };

        let task = Task::new(key.clone(), typetag, sink);

        let component_key = key.clone();
        let healthcheck_task = async move {
            if enable_healthcheck {
                let duration = Duration::from_secs(10);
                timeout(duration, healthcheck)
                    .map(|result| match result {
                        Ok(Ok(_)) => {
                            info!("Healthcheck: Passed.");
                            Ok(TaskOutput::Healthcheck)
                        }
                        Ok(Err(error)) => {
                            error!(
                                msg = "Healthcheck: Failed Reason.",
                                %error,
                                component_kind = "sink",
                                component_type = typetag,
                                component_id = %component_key.id(),
                                // maintained for compatibility
                                component_name = %component_key.id(),
                            );
                            Err(())
                        }
                        Err(_) => {
                            error!(
                                msg = "Healthcheck: timeout.",
                                component_kind = "sink",
                                component_type = typetag,
                                component_id = %component_key.id(),
                                // maintained for compatibility
                                component_name = %component_key.id(),
                            );
                            Err(())
                        }
                    })
                    .await
            } else {
                info!("Healthcheck: Disabled.");
                Ok(TaskOutput::Healthcheck)
            }
        };

        let healthcheck_task = Task::new(key.clone(), typetag, healthcheck_task);

        inputs.insert(key.clone(), (tx, sink_inputs.clone()));
        healthchecks.insert(key.clone(), healthcheck_task);
        tasks.insert(key.clone(), task);
        detach_triggers.insert(key.clone(), trigger);
    }

    // We should have all the data for the enrichment tables loaded now, so switch them over to
    // readonly.
    enrichment_tables.finish_load();

    let mut finalized_outputs = HashMap::new();
    for (id, output) in outputs {
        let entry = finalized_outputs
            .entry(id.component)
            .or_insert_with(HashMap::new);
        entry.insert(id.port, output);
    }

    if errors.is_empty() {
        let pieces = Pieces {
            inputs,
            outputs: finalized_outputs,
            tasks,
            source_tasks,
            healthchecks,
            shutdown_coordinator,
            detach_triggers,
        };

        Ok(pieces)
    } else {
        Err(errors)
    }
}

const fn filter_event_type(event: &Event, data_type: DataType) -> bool {
    match event {
        Event::Log(_) => data_type.contains(DataType::Log),
        Event::Metric(_) => data_type.contains(DataType::Metric),
        Event::Trace(_) => data_type.contains(DataType::Trace),
    }
}

const fn filter_events_type(events: &EventArray, data_type: DataType) -> bool {
    match events {
        EventArray::Logs(_) => data_type.contains(DataType::Log),
        EventArray::Metrics(_) => data_type.contains(DataType::Metric),
        EventArray::Traces(_) => data_type.contains(DataType::Trace),
    }
}

#[derive(Debug, Clone)]
struct TransformNode {
    key: ComponentKey,
    typetag: &'static str,
    inputs: Vec<OutputId>,
    input_details: Input,
    outputs: Vec<Output>,
    enable_concurrency: bool,
}

fn build_transform(
    transform: Transform,
    node: TransformNode,
    input_rx: BufferReceiver<Event>,
) -> (Task, HashMap<OutputId, fanout::ControlChannel>) {
    match transform {
        // TODO: avoid the double boxing for function transforms here
        Transform::Function(t) => build_sync_transform(Box::new(t), node, input_rx),
        Transform::Synchronous(t) => build_sync_transform(t, node, input_rx),
        Transform::Task(t) => build_task_transform(
            t,
            input_rx,
            node.input_details.data_type(),
            node.typetag,
            &node.key,
        ),
    }
}

fn build_sync_transform(
    t: Box<dyn SyncTransform>,
    node: TransformNode,
    input_rx: BufferReceiver<Event>,
) -> (Task, HashMap<OutputId, fanout::ControlChannel>) {
    let (outputs, controls) = TransformOutputs::new(node.outputs);

    let runner = Runner::new(t, input_rx, node.input_details.data_type(), outputs);
    let transform = if node.enable_concurrency {
        runner.run_concurrently().boxed()
    } else {
        runner.run_inline().boxed()
    };

    let mut output_controls = HashMap::new();
    for (name, control) in controls {
        let id = name
            .map(|name| OutputId::from((&node.key, name)))
            .unwrap_or_else(|| OutputId::from(&node.key));
        output_controls.insert(id, control);
    }

    let task = Task::new(node.key.clone(), node.typetag, transform);

    (task, output_controls)
}

struct Runner {
    transform: Box<dyn SyncTransform>,
    input_rx: Option<BufferReceiver<Event>>,
    input_type: DataType,
    outputs: TransformOutputs,
    timer: crate::utilization::Timer,
    last_report: Instant,
}

impl Runner {
    fn new(
        transform: Box<dyn SyncTransform>,
        input_rx: BufferReceiver<Event>,
        input_type: DataType,
        outputs: TransformOutputs,
    ) -> Self {
        Self {
            transform,
            input_rx: Some(input_rx),
            input_type,
            outputs,
            timer: crate::utilization::Timer::new(),
            last_report: Instant::now(),
        }
    }

    fn on_events_received(&mut self, events: &[Event]) {
        let stopped = self.timer.stop_wait();
        if stopped.duration_since(self.last_report).as_secs() >= 5 {
            self.timer.report();
            self.last_report = stopped;
        }

        emit!(&EventsReceived {
            count: events.len(),
            byte_size: events.size_of(),
        });
    }

    async fn send_outputs(&mut self, outputs_buf: &mut TransformOutputsBuf) {
        self.timer.start_wait();
        self.outputs.send(outputs_buf).await;
    }

    async fn run_inline(mut self) -> Result<TaskOutput, ()> {
        // 128 is an arbitrary, smallish constant
        const INLINE_BATCH_SIZE: usize = 128;

        let mut outputs_buf = self.outputs.new_buf_with_capacity(INLINE_BATCH_SIZE);

        let mut input_rx = self
            .input_rx
            .take()
            .expect("can't run runner twice")
            .filter(move |event| ready(filter_event_type(event, self.input_type)))
            .ready_chunks(INLINE_BATCH_SIZE);

        self.timer.start_wait();
        while let Some(events) = input_rx.next().await {
            self.on_events_received(&events);

            for event in events {
                self.transform.transform(event, &mut outputs_buf);
            }

            self.send_outputs(&mut outputs_buf).await;
        }

        debug!("Finished.");
        Ok(TaskOutput::Transform)
    }

    async fn run_concurrently(mut self) -> Result<TaskOutput, ()> {
        // 1024 is an arbitrary, medium-ish constant, larger than the inline runner's batch size to
        // try to balance out the increased overhead of spawning tasks
        const CONCURRENT_BATCH_SIZE: usize = 1024;

        let mut input_rx = self
            .input_rx
            .take()
            .expect("can't run runner twice")
            .filter(move |event| ready(filter_event_type(event, self.input_type)))
            .ready_chunks(CONCURRENT_BATCH_SIZE);

        let mut in_flight = FuturesOrdered::new();
        let mut shutting_down = false;

        self.timer.start_wait();
        loop {
            tokio::select! {
                biased;

                result = in_flight.next(), if !in_flight.is_empty() => {
                    match result {
                        Some(Ok(outputs_buf)) => {
                            let mut outputs_buf: TransformOutputsBuf = outputs_buf;
                            self.send_outputs(&mut outputs_buf).await;
                        }
                        _ => unreachable!("join error or bad poll"),
                    }
                }

                input_events = input_rx.next(), if in_flight.len() < *TRANSFORM_CONCURRENCY_LIMIT && !shutting_down => {
                    match input_events {
                        Some(events) => {
                            self.on_events_received(&events);

                            let mut t = self.transform.clone();
                            let mut outputs_buf = self.outputs.new_buf_with_capacity(events.len());
                            let task = tokio::spawn(async move {
                                for event in events {
                                    t.transform(event, &mut outputs_buf);
                                }

                                outputs_buf
                            }.in_current_span());
                            in_flight.push(task);
                        }
                        None => {
                            shutting_down = true;
                            continue
                        }
                    }
                }

                else => {
                    if shutting_down {
                        break
                    }
                }
            }
        }

        debug!("Finished.");
        Ok(TaskOutput::Transform)
    }
}

fn build_task_transform(
    t: Box<dyn TaskTransform<EventArray>>,
    input_rx: BufferReceiver<Event>,
    input_type: DataType,
    typetag: &str,
    key: &ComponentKey,
) -> (Task, HashMap<OutputId, fanout::ControlChannel>) {
    let (fanout, control) = Fanout::new();

    let input_rx = crate::utilization::wrap(input_rx);

    let filtered = input_rx
        .map(EventArray::from)
        .filter(move |events| ready(filter_events_type(events, input_type)))
        .inspect(|events| {
            emit!(&EventsReceived {
                count: events.len(),
                byte_size: events.size_of(),
            })
        });
    let transform = t
        .transform(Box::pin(filtered))
        .flat_map(|events| futures::stream::iter(events.into_events()))
        .inspect(|event: &Event| {
            emit!(&EventsSent {
                count: 1,
                byte_size: event.size_of(),
                output: None,
            });
        })
        .map(Ok)
        .forward(fanout)
        .boxed()
        .map_ok(|_| {
            debug!("Finished.");
            TaskOutput::Transform
        });

    let mut outputs = HashMap::new();
    outputs.insert(OutputId::from(key), control);

    let task = Task::new(key.clone(), typetag, transform);

    (task, outputs)
}<|MERGE_RESOLUTION|>--- conflicted
+++ resolved
@@ -250,14 +250,9 @@
         .iter()
         .filter(|(key, _)| diff.transforms.contains_new(key))
     {
-<<<<<<< HEAD
         let mut schema_definitions = HashMap::new();
-        let merged_definition = schema::merged_definition(&transform.inputs, config);
-=======
-        let mut schema_ids = HashMap::new();
         let merged_definition =
             schema::merged_definition(&transform.inputs, config, &mut definition_cache);
->>>>>>> 4efc5f00
 
         for output in transform.inner.outputs(&merged_definition) {
             let definition = match output.log_schema_definition {
