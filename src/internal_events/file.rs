use metrics::{counter, gauge};
use std::borrow::Cow;
use vector_lib::{
    configurable::configurable_component,
    internal_event::{ComponentEventsDropped, InternalEvent, UNINTENTIONAL},
};

#[cfg(any(feature = "sources-file", feature = "sources-kubernetes_logs"))]
pub use self::source::*;

use vector_lib::internal_event::{error_stage, error_type};

/// Configuration of internal metrics for file-based components.
#[configurable_component]
#[derive(Clone, Debug, PartialEq, Eq, Default)]
#[serde(deny_unknown_fields)]
pub struct FileInternalMetricsConfig {
    /// Whether or not to include the "file" tag on the component's corresponding internal metrics.
    ///
    /// This is useful for distinguishing between different files while monitoring. However, the tag's
    /// cardinality is unbounded.
    #[serde(default = "crate::serde::default_false")]
    pub include_file_tag: bool,
}

#[derive(Debug)]
pub struct FileOpen {
    pub count: usize,
}

impl InternalEvent for FileOpen {
    fn emit(self) {
        gauge!("open_files").set(self.count as f64);
    }
}

#[derive(Debug)]
pub struct FileBytesSent<'a> {
    pub byte_size: usize,
    pub file: Cow<'a, str>,
    pub include_file_metric_tag: bool,
}

impl InternalEvent for FileBytesSent<'_> {
    fn emit(self) {
        trace!(
            message = "Bytes sent.",
            byte_size = %self.byte_size,
            protocol = "file",
            file = %self.file,
        );
        if self.include_file_metric_tag {
            counter!(
                "component_sent_bytes_total",
                "protocol" => "file",
                "file" => self.file.clone().into_owned(),
            )
        } else {
            counter!(
                "component_sent_bytes_total",
                "protocol" => "file",
            )
        }
        .increment(self.byte_size as u64);
    }
}

#[derive(Debug)]
pub struct FileIoError<'a, P> {
    pub error: std::io::Error,
    pub code: &'static str,
    pub message: &'static str,
    pub path: &'a P,
    pub dropped_events: usize,
}

impl<P: std::fmt::Debug> InternalEvent for FileIoError<'_, P> {
    fn emit(self) {
        error!(
            message = %self.message,
            path = ?self.path,
            error = %self.error,
            error_code = %self.code,
            error_type = error_type::IO_FAILED,
            stage = error_stage::SENDING,
        );
        counter!(
            "component_errors_total",
            "error_code" => self.code,
            "error_type" => error_type::IO_FAILED,
            "stage" => error_stage::SENDING,
        )
        .increment(1);

        if self.dropped_events > 0 {
            emit!(ComponentEventsDropped::<UNINTENTIONAL> {
                count: self.dropped_events,
                reason: self.message,
            });
        }
    }
}

#[cfg(any(feature = "sources-file", feature = "sources-kubernetes_logs"))]
mod source {
    use std::{io::Error, path::Path, time::Duration};

    use bytes::BytesMut;
    use metrics::counter;
<<<<<<< HEAD
    use vector_lib::file_source_common::internal_events::FileSourceInternalEvents;
=======
    use vector_lib::file_source::FileSourceInternalEvents;
    use vector_lib::internal_event::{ComponentEventsDropped, INTENTIONAL};
>>>>>>> 42b8c796

    use super::{FileOpen, InternalEvent};
    use vector_lib::emit;
    use vector_lib::{
        internal_event::{error_stage, error_type},
        json_size::JsonSize,
    };

    #[derive(Debug)]
    pub struct FileBytesReceived<'a> {
        pub byte_size: usize,
        pub file: &'a str,
        pub include_file_metric_tag: bool,
    }

    impl InternalEvent for FileBytesReceived<'_> {
        fn emit(self) {
            trace!(
                message = "Bytes received.",
                byte_size = %self.byte_size,
                protocol = "file",
                file = %self.file,
            );
            if self.include_file_metric_tag {
                counter!(
                    "component_received_bytes_total",
                    "protocol" => "file",
                    "file" => self.file.to_owned()
                )
            } else {
                counter!(
                    "component_received_bytes_total",
                    "protocol" => "file",
                )
            }
            .increment(self.byte_size as u64);
        }
    }

    #[derive(Debug)]
    pub struct FileEventsReceived<'a> {
        pub count: usize,
        pub file: &'a str,
        pub byte_size: JsonSize,
        pub include_file_metric_tag: bool,
    }

    impl InternalEvent for FileEventsReceived<'_> {
        fn emit(self) {
            trace!(
                message = "Events received.",
                count = %self.count,
                byte_size = %self.byte_size,
                file = %self.file
            );
            if self.include_file_metric_tag {
                counter!(
                    "component_received_events_total",
                    "file" => self.file.to_owned(),
                )
                .increment(self.count as u64);
                counter!(
                    "component_received_event_bytes_total",
                    "file" => self.file.to_owned(),
                )
                .increment(self.byte_size.get() as u64);
            } else {
                counter!("component_received_events_total").increment(self.count as u64);
                counter!("component_received_event_bytes_total")
                    .increment(self.byte_size.get() as u64);
            }
        }
    }

    #[derive(Debug)]
    pub struct FileChecksumFailed<'a> {
        pub file: &'a Path,
        pub include_file_metric_tag: bool,
    }

    impl InternalEvent for FileChecksumFailed<'_> {
        fn emit(self) {
            warn!(
                message = "Currently ignoring file too small to fingerprint.",
                file = %self.file.display(),
            );
            if self.include_file_metric_tag {
                counter!(
                    "checksum_errors_total",
                    "file" => self.file.to_string_lossy().into_owned(),
                )
            } else {
                counter!("checksum_errors_total")
            }
            .increment(1);
        }
    }

    #[derive(Debug)]
    pub struct FileFingerprintReadError<'a> {
        pub file: &'a Path,
        pub error: Error,
        pub include_file_metric_tag: bool,
    }

    impl InternalEvent for FileFingerprintReadError<'_> {
        fn emit(self) {
            error!(
                message = "Failed reading file for fingerprinting.",
                file = %self.file.display(),
                error = %self.error,
                error_code = "reading_fingerprint",
                error_type = error_type::READER_FAILED,
                stage = error_stage::RECEIVING,

            );
            if self.include_file_metric_tag {
                counter!(
                    "component_errors_total",
                    "error_code" => "reading_fingerprint",
                    "error_type" => error_type::READER_FAILED,
                    "stage" => error_stage::RECEIVING,
                    "file" => self.file.to_string_lossy().into_owned(),
                )
            } else {
                counter!(
                    "component_errors_total",
                    "error_code" => "reading_fingerprint",
                    "error_type" => error_type::READER_FAILED,
                    "stage" => error_stage::RECEIVING,
                )
            }
            .increment(1);
        }
    }

    const DELETION_FAILED: &str = "deletion_failed";

    #[derive(Debug)]
    pub struct FileDeleteError<'a> {
        pub file: &'a Path,
        pub error: Error,
        pub include_file_metric_tag: bool,
    }

    impl InternalEvent for FileDeleteError<'_> {
        fn emit(self) {
            error!(
                message = "Failed in deleting file.",
                file = %self.file.display(),
                error = %self.error,
                error_code = DELETION_FAILED,
                error_type = error_type::COMMAND_FAILED,
                stage = error_stage::RECEIVING,
            );
            if self.include_file_metric_tag {
                counter!(
                    "component_errors_total",
                    "file" => self.file.to_string_lossy().into_owned(),
                    "error_code" => DELETION_FAILED,
                    "error_type" => error_type::COMMAND_FAILED,
                    "stage" => error_stage::RECEIVING,
                )
            } else {
                counter!(
                    "component_errors_total",
                    "error_code" => DELETION_FAILED,
                    "error_type" => error_type::COMMAND_FAILED,
                    "stage" => error_stage::RECEIVING,
                )
            }
            .increment(1);
        }
    }

    #[derive(Debug)]
    pub struct FileDeleted<'a> {
        pub file: &'a Path,
        pub include_file_metric_tag: bool,
    }

    impl InternalEvent for FileDeleted<'_> {
        fn emit(self) {
            info!(
                message = "File deleted.",
                file = %self.file.display(),
            );
            if self.include_file_metric_tag {
                counter!(
                    "files_deleted_total",
                    "file" => self.file.to_string_lossy().into_owned(),
                )
            } else {
                counter!("files_deleted_total")
            }
            .increment(1);
        }
    }

    #[derive(Debug)]
    pub struct FileUnwatched<'a> {
        pub file: &'a Path,
        pub include_file_metric_tag: bool,
        pub reached_eof: bool,
    }

    impl InternalEvent for FileUnwatched<'_> {
        fn emit(self) {
            let reached_eof = if self.reached_eof { "true" } else { "false" };
            info!(
                message = "Stopped watching file.",
                file = %self.file.display(),
                reached_eof
            );
            if self.include_file_metric_tag {
                counter!(
                    "files_unwatched_total",
                    "file" => self.file.to_string_lossy().into_owned(),
                    "reached_eof" => reached_eof,
                )
            } else {
                counter!(
                    "files_unwatched_total",
                    "reached_eof" => reached_eof,
                )
            }
            .increment(1);
        }
    }

    #[derive(Debug)]
    struct FileWatchError<'a> {
        pub file: &'a Path,
        pub error: Error,
        pub include_file_metric_tag: bool,
    }

    impl InternalEvent for FileWatchError<'_> {
        fn emit(self) {
            error!(
                message = "Failed to watch file.",
                error = %self.error,
                error_code = "watching",
                error_type = error_type::COMMAND_FAILED,
                stage = error_stage::RECEIVING,
                file = %self.file.display(),

            );
            if self.include_file_metric_tag {
                counter!(
                    "component_errors_total",
                    "error_code" => "watching",
                    "error_type" => error_type::COMMAND_FAILED,
                    "stage" => error_stage::RECEIVING,
                    "file" => self.file.to_string_lossy().into_owned(),
                )
            } else {
                counter!(
                    "component_errors_total",
                    "error_code" => "watching",
                    "error_type" => error_type::COMMAND_FAILED,
                    "stage" => error_stage::RECEIVING,
                )
            }
            .increment(1);
        }
    }

    #[derive(Debug)]
    pub struct FileResumed<'a> {
        pub file: &'a Path,
        pub file_position: u64,
        pub include_file_metric_tag: bool,
    }

    impl InternalEvent for FileResumed<'_> {
        fn emit(self) {
            info!(
                message = "Resuming to watch file.",
                file = %self.file.display(),
                file_position = %self.file_position
            );
            if self.include_file_metric_tag {
                counter!(
                    "files_resumed_total",
                    "file" => self.file.to_string_lossy().into_owned(),
                )
            } else {
                counter!("files_resumed_total")
            }
            .increment(1);
        }
    }

    #[derive(Debug)]
    pub struct FileAdded<'a> {
        pub file: &'a Path,
        pub include_file_metric_tag: bool,
    }

    impl InternalEvent for FileAdded<'_> {
        fn emit(self) {
            info!(
                message = "Found new file to watch.",
                file = %self.file.display(),
            );
            if self.include_file_metric_tag {
                counter!(
                    "files_added_total",
                    "file" => self.file.to_string_lossy().into_owned(),
                )
            } else {
                counter!("files_added_total")
            }
            .increment(1);
        }
    }

    #[derive(Debug)]
    pub struct FileCheckpointed {
        pub count: usize,
        pub duration: Duration,
    }

    impl InternalEvent for FileCheckpointed {
        fn emit(self) {
            debug!(
                message = "Files checkpointed.",
                count = %self.count,
                duration_ms = self.duration.as_millis() as u64,
            );
            counter!("checkpoints_total").increment(self.count as u64);
        }
    }

    #[derive(Debug)]
    pub struct FileCheckpointWriteError {
        pub error: Error,
    }

    impl InternalEvent for FileCheckpointWriteError {
        fn emit(self) {
            error!(
                message = "Failed writing checkpoints.",
                error = %self.error,
                error_code = "writing_checkpoints",
                error_type = error_type::WRITER_FAILED,
                stage = error_stage::RECEIVING,

            );
            counter!(
                "component_errors_total",
                "error_code" => "writing_checkpoints",
                "error_type" => error_type::WRITER_FAILED,
                "stage" => error_stage::RECEIVING,
            )
            .increment(1);
        }
    }

    #[derive(Debug)]
    pub struct PathGlobbingError<'a> {
        pub path: &'a Path,
        pub error: &'a Error,
    }

    impl InternalEvent for PathGlobbingError<'_> {
        fn emit(self) {
            error!(
                message = "Failed to glob path.",
                error = %self.error,
                error_code = "globbing",
                error_type = error_type::READER_FAILED,
                stage = error_stage::RECEIVING,
                path = %self.path.display(),
            );
            counter!(
                "component_errors_total",
                "error_code" => "globbing",
                "error_type" => error_type::READER_FAILED,
                "stage" => error_stage::RECEIVING,
            )
            .increment(1);
        }
    }

    #[derive(Debug)]
    pub struct FileLineTooBigError<'a> {
        pub truncated_bytes: &'a BytesMut,
        pub configured_limit: usize,
        pub encountered_size_so_far: usize,
    }

    impl InternalEvent for FileLineTooBigError<'_> {
        fn emit(self) {
            error!(
                message = "Found line that exceeds max_line_bytes; discarding.",
                truncated_bytes = ?self.truncated_bytes,
                configured_limit = self.configured_limit,
                encountered_size_so_far = self.encountered_size_so_far,
                internal_log_rate_limit = true,
                error_type = error_type::CONDITION_FAILED,
                stage = error_stage::RECEIVING,
            );
            counter!(
                "component_errors_total",
                "error_code" => "reading_line_from_file",
                "error_type" => error_type::CONDITION_FAILED,
                "stage" => error_stage::RECEIVING,
            )
            .increment(1);
            emit!(ComponentEventsDropped::<INTENTIONAL> {
                count: 1,
                reason: "Found line that exceeds max_line_bytes; discarding.",
            });
        }
    }

    #[derive(Clone)]
    pub struct FileSourceInternalEventsEmitter {
        pub include_file_metric_tag: bool,
    }

    impl FileSourceInternalEvents for FileSourceInternalEventsEmitter {
        fn emit_file_added(&self, file: &Path) {
            emit!(FileAdded {
                file,
                include_file_metric_tag: self.include_file_metric_tag
            });
        }

        fn emit_file_resumed(&self, file: &Path, file_position: u64) {
            emit!(FileResumed {
                file,
                file_position,
                include_file_metric_tag: self.include_file_metric_tag
            });
        }

        fn emit_file_watch_error(&self, file: &Path, error: Error) {
            emit!(FileWatchError {
                file,
                error,
                include_file_metric_tag: self.include_file_metric_tag
            });
        }

        fn emit_file_unwatched(&self, file: &Path, reached_eof: bool) {
            emit!(FileUnwatched {
                file,
                include_file_metric_tag: self.include_file_metric_tag,
                reached_eof
            });
        }

        fn emit_file_deleted(&self, file: &Path) {
            emit!(FileDeleted {
                file,
                include_file_metric_tag: self.include_file_metric_tag
            });
        }

        fn emit_file_delete_error(&self, file: &Path, error: Error) {
            emit!(FileDeleteError {
                file,
                error,
                include_file_metric_tag: self.include_file_metric_tag
            });
        }

        fn emit_file_fingerprint_read_error(&self, file: &Path, error: Error) {
            emit!(FileFingerprintReadError {
                file,
                error,
                include_file_metric_tag: self.include_file_metric_tag
            });
        }

        fn emit_file_checksum_failed(&self, file: &Path) {
            emit!(FileChecksumFailed {
                file,
                include_file_metric_tag: self.include_file_metric_tag
            });
        }

        fn emit_file_checkpointed(&self, count: usize, duration: Duration) {
            emit!(FileCheckpointed { count, duration });
        }

        fn emit_file_checkpoint_write_error(&self, error: Error) {
            emit!(FileCheckpointWriteError { error });
        }

        fn emit_files_open(&self, count: usize) {
            emit!(FileOpen { count });
        }

        fn emit_path_globbing_failed(&self, path: &Path, error: &Error) {
            emit!(PathGlobbingError { path, error });
        }

        fn emit_file_line_too_long(
            &self,
            truncated_bytes: &bytes::BytesMut,
            configured_limit: usize,
            encountered_size_so_far: usize,
        ) {
            emit!(FileLineTooBigError {
                truncated_bytes,
                configured_limit,
                encountered_size_so_far
            });
        }
    }
}<|MERGE_RESOLUTION|>--- conflicted
+++ resolved
@@ -107,12 +107,8 @@
 
     use bytes::BytesMut;
     use metrics::counter;
-<<<<<<< HEAD
     use vector_lib::file_source_common::internal_events::FileSourceInternalEvents;
-=======
-    use vector_lib::file_source::FileSourceInternalEvents;
     use vector_lib::internal_event::{ComponentEventsDropped, INTENTIONAL};
->>>>>>> 42b8c796
 
     use super::{FileOpen, InternalEvent};
     use vector_lib::emit;
