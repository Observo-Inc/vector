--- conflicted
+++ resolved
@@ -151,12 +151,8 @@
 prost-types = { version = "0.12", default-features = false }
 rand = { version = "0.8.5", default-features = false, features = ["small_rng"] }
 serde_json = { version = "1.0.132", default-features = false, features = ["raw_value", "std"] }
-<<<<<<< HEAD
-serde = { version = "1.0.213", default-features = false, features = ["alloc", "derive", "rc"] }
+serde = { version = "1.0.214", default-features = false, features = ["alloc", "derive", "rc"] }
 tokio = { version = "1.39.2", default-features = false, features = ["full"] }
-=======
-serde = { version = "1.0.214", default-features = false, features = ["alloc", "derive", "rc"] }
->>>>>>> c7441ec0
 toml = { version = "0.8.19", default-features = false, features = ["display", "parse"] }
 tonic = { version = "0.11", default-features = false, features = ["transport", "codegen", "prost", "tls", "tls-roots", "gzip"] }
 tonic-build = { version = "0.11", default-features = false, features = ["transport", "prost"] }
