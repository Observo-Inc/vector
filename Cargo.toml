--- conflicted
+++ resolved
@@ -364,23 +364,15 @@
 maxminddb = { version = "0.26.0", default-features = false, optional = true, features = ["simdutf8"] }
 md-5 = { version = "0.10", default-features = false, optional = true }
 mongodb = { version = "2.8.2", default-features = false, features = ["tokio-runtime"], optional = true }
-<<<<<<< HEAD
 
 # Required for FIPS enabled cross compilation
 aws-lc-sys = { version = "0.26.0", features = ["bindgen"] }
 async-nats = { version = "0.39.0", default-features = false, features = ["fips"], optional = true }
 
-nkeys = { version = "0.4.4", default-features = false, optional = true }
-nom = { version = "7.1.3", default-features = false, optional = true }
-notify = { version = "8.0.0", default-features = false, features = ["macos_fsevent"] }
-openssl = { version = "0.10.71", default-features = false, features = ["vendored"] }
-=======
-async-nats = { version = "0.33.0", default-features = false, optional = true }
 nkeys = { version = "0.4.5", default-features = false, optional = true }
 nom = { workspace = true, optional = true }
 notify = { version = "8.1.0", default-features = false, features = ["macos_fsevent"] }
 openssl = { version = "0.10.73", default-features = false, features = ["vendored"] }
->>>>>>> 51f39d67
 openssl-probe = { version = "0.1.6", default-features = false }
 ordered-float = { version = "4.6.0", default-features = false }
 percent-encoding = { version = "2.3.1", default-features = false }
