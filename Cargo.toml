--- conflicted
+++ resolved
@@ -146,15 +146,9 @@
 metrics-util = { version = "0.18.0", default-features = false, features = ["registry"] }
 pin-project = { version = "1.1.7", default-features = false }
 proptest = { version = "1.5" }
-<<<<<<< HEAD
-proptest-derive = { version = "0.4.0" }
-prost = { version = "0.13.3", default-features = false, features = ["std"] }
-prost-build = { version = "0.13.3", default-features = false}
-=======
 proptest-derive = { version = "0.5.0" }
 prost = { version = "0.12", default-features = false, features = ["std"] }
 prost-build = { version = "0.12", default-features = false }
->>>>>>> dd8ed5df
 prost-reflect = { version = "0.14", features = ["serde"], default-features = false }
 prost-types = { version = "0.12", default-features = false }
 rand = { version = "0.8.5", default-features = false, features = ["small_rng"] }
@@ -163,19 +157,9 @@
 snafu = { version = "0.7.5", default-features = false, features = ["futures", "std"] }
 tokio = { version = "1.41.1", default-features = false, features = ["full"] }
 toml = { version = "0.8.19", default-features = false, features = ["display", "parse"] }
-<<<<<<< HEAD
-tonic = { version = "0.12.3", default-features = false, features = ["transport", "codegen", "prost", "tls", "tls-roots", "gzip"] }
-tonic-build = { version = "0.12.3", default-features = false, features = ["transport", "prost"] }
-uuid = { version = "1.10.0", features = ["v4", "v7", "serde"] }
-=======
 tonic = { version = "0.11", default-features = false, features = ["transport", "codegen", "prost", "tls", "tls-roots", "gzip"] }
 tonic-build = { version = "0.11", default-features = false, features = ["transport", "prost"] }
-uuid = { version = "1.11.0", features = ["v4", "v7", "serde"] }
-vector-lib = { path = "lib/vector-lib", default-features = false, features = ["vrl"] }
-vector-config = { path = "lib/vector-config" }
-vector-config-common = { path = "lib/vector-config-common" }
-vector-config-macros = { path = "lib/vector-config-macros" }
->>>>>>> dd8ed5df
+uuid = { version = "1.10.0", features = ["v4", "v7", "serde"] }
 vrl = { git = "https://github.com/vectordotdev/vrl", branch = "main", features = ["arbitrary", "cli", "test", "test_framework"] }
 
 [dependencies]
